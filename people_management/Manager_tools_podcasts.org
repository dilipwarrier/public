#+Title: Notes on podcasts and other content from [[https://www.manager-tools.com/all-podcasts][Manager Tools]]
#+Filetags: :ManagerTools:Learning:

* Manager


** Manager basics


*** One-on-ones

     - 25 minutes every week - rarely missed
        - 10 min: Direct
        - 10 min: Manager
        -  5 min: Future (e.g. career development, feedback etc.)

     - Your relationship with your direct is an emotional bank account
        - 1-1s are deposits; you may need to make withdrawals in times of stress

     - Through 1-1s, great managers know each individual's strengths and gaps in detail

     - 1-1 is a platform that you are providing to your direct report

     - As you do 1-1s consistently, you'll notice that direct reports
       will have less questions for you. They'll wait for the 1-1
       instead.

     - Make sure you make notes during your 1-1.

     - Ask the same question each time to your direct
       (e.g. "How is it going?")

     - 1-1s are not micro-management. Micro-management means telling
       people when, what and how to do something.

     - If your direct wants to talk about family, then you probably want to
       talk about that too.


*** Feedback

     Format of feedback:
     1. May I give you some feedback?
     2. When you did X, Y happened.
     3. Thank you for doing that or could you do that differently?

     Don't use feedback as punishment. People will just find ways of
     covering up in the future. Neither punishment nor praise helps
     improve productivity. Productivity drives happiness and not vice
     versa. You cannot take responsibility to make your directs happy.

     Feedback should be done often and on small things. Feedback is
     like potato chips. Any one chip doesn't really matter but, when
     you eat a whole pack, it has an impact. Feedback can be delivered
     within 30 seconds. Concentrate on keeping it that small. It will
     allow you to deliver it frequently.

     Your tone should be casual and easy and it should be the same in
     case of positive feedback or negative feedback. You can do that
     by focusing on what you want the direct to do in the future, not
     what the direct did in the past. That will ensure that the tone
     is enthusiastic irrespective of whether the feedback is positive
     or negative.

     The second and third time should be exactly the same; no more
     negative tone than the first. Usually, you have to do it seven times
     before you decide you have a different problem.

     Always ask if the direct is ready for feedback. Otherwise, they
     may be too distracted, in which case the feedback will be
     ineffective.

     Feedback should not be about what is going on in your directs'
     minds. You are not a psychologist. Instead, feedback should focus
     on behaviors:
     - What and how they communicate (verbal or written)
     - Facial expressions and body language
     - Work product (quality, accuracy, timeliness)
     Be specific about which action the direct should either repeat or
     should stop.

     Don't say "I felt that..." If you say that, you're making an
     interpretation of their behavior. Focus instead on the behavior:
     "When you...".

     The description of the impact should be based on the [[#DISC_profile][DISC profile]]
     of the direct.

     When you give feedback, the focus should be on the future, not the
     past. Your direct may get defensive about the feedback but that is
     based on defending what they did in the past. You should let the
     defense slide (i.e. ignore it completely) and focus on what
     behavior modification needs to happen for the future.

     Provide positive feedback only first, and only to your star
     performers. This matches well with the guideline of spending more
     time on your star performers.


**** Feedback for remote directs

    Whether the direct is remote or not, feedback should work exactly
    the same as above: frequent, short, mostly positive occasionally
    negative. Insist on giving feedback with face-to-face Zoom calls
    as opposed to phone calls.


**** Feedback for peers
     :PROPERTIES:
     :CUSTOM_ID: peer_feedback
     :END:

     For peers, we leave out steps 1 and 3. We leave out step 1
     because we are not expecting people to change behavior. We leave
     out step 3 because, again, we do not have role power to expect
     them to change. Step 2 remains exactly the same.

     We should keep the tone casual and we should give way more
     positive feedback than negative.

     This can be used with the boss too but you need to be very
     careful.


*** Delegation

     Assume a box with 20 gray balls.  It represents your ability to be
     productive at work and is inflexible.  It represents 60 hours of
     potential work a week.

     There is white space in the box around the balls and this is
     normal (time for lunch, breaks etc.)

     5 of the balls are big and 15 are small. Assume here that the big
     balls are the more important things (this is usually not true;
     people do the things they like and not the things they should do).

     Small balls are not trivial (For example, submitting an expense
     report is a trivial task).

     Assume that 5 small balls are equivalent to 1 big ball.

     Further, assume that each person in the management org has a box
     and assume that each person has 5 direct reports.

     Finally, assume that you are a Director with 5 direct reports,
     each of whom have 5 direct reports. You report to a VP who has 5
     directs including you.

     As time progresses, each ball shrinks because you get better at
     each task.

     The CEO just got a new customer, which translates to a new big
     orange ball, You get a corresponding new big ball due to this new
     business.  However, your box is fixed and the ball won't fit.

     3 possible solutions:
       - Delegate the big orange ball
       - Delegate a big gray ball
       - Delegate 5 small gray balls

     Option 1 is a bad idea because it's a new task; you need to learn
     it i.e. turn it from orange to gray. Otherwise, you will have to
     ask your delegate to talk to your manager about the task, which is
     inefficient.

     Balls increase in size as they move down the hierarchy. This is
     because you have learnt how to do a task and, so, it is small to
     you but it will be big for your report.

     So, option 2 is not good because it is big for you and bigger for
     your direct, which will crush them.

     Option 3 is best because a small gray ball for you will become a
     big ball for your report but still manageable.

     Saying no is not an option.

     Getting rid of small or big balls is not good either.  If everyone
     is busy, no organization can grow or change (without hiring).
     Those balls are small for you but are huge lower down in the
     organization. So, dropping them is not good for the org; instead,
     you should delegate and ask your report to delegate until the
     small balls at the level of the individual contributor are
     dropped.

     Assigning work to someone that is a natural piece of work for them
     is not delegation. In order to be considered delegation, it must
     be work that you have to do that you assign to someone else.  For
     this, you'll need commitment power, not compliance power. For
     delegation, we must ask directs and, if they say no, we must walk
     away.

     The steps are as follows.

     1. State your desire - "Mike, I'd like your help."

     2. Need/want/like - They need to develop something or want to
        develop something or you'd like them to do something because
        they're good at it - "Mike, you're my best writer."

     3. Ask for acceptance before giving all the details - "Would
        you please take responsibility for our budget process?"

        If they say no, ask for the reasons for objection. - "If I
        addressed your objections, would you be OK with it?"

        At this point, they are going to start taking notes and listening
        more carefully.

     4. Now, describe in detail - What's going to be involved?
        What will the direct do? Here's how your objections can be
        addressed.

     5. State the details of how you will govern the process:
         - Deadlines
         - Quality
         - Reporting
         - What do you need from me?


*** Coaching

     Feedback makes incremental changes. Coaching helps individuals
     move to a different level of effectiveness. Feedback is tactical
     while coaching is strategic.

     You are not a trainer; you are a coach. Managers do not need to be
     experts at what they coach. If we don't do this, there are very
     limited coaching opportunities.

     On the positive side, coaching is required because the market
     environment can change significantly (discontinuities), requiring
     new skills, or for career development. [Each of us needs to
     prepare a succession plan.]

     Use 5 minutes during your weekly 1-1.

     Coaching is most effective when it's collaborative. It's like a
     treasure hunt where two players each hold half of the map.  There
     is a relaxed feel to coaching. (Is this contradictory

     Goal, resources, plan, act.

     Step 1: Collaborate with our direct and set a goal (a measurable
     result with a deadline). It has to be a goal that actually
     involves doing something, it can't be just reading a book or
     taking a class (although reading a book may be the first step of a
     goal).

     Step 2: Collaborate with our direct and decide resources. Take 2-3
     minutes to figure out a list of potential resources. This should
     be a large list of 20 to 30 items.

     Step 3: Collaborate with the direct and plan next steps on about 3
     resources.

     Step 4: Direct report acts on the plan (no collaboration here;
     this is entirely on the direct).

     Celebrate the success!


*** Rolling out the basic practices

    Every manager should do the following.
    - 1-1s
    - Feedback
    - Coaching
    - Delegation

    Never introduce (implement) a managerial change without first
    introducing (communicate) that change

    Great executives have:
    - Great relationships with directs through 1-1s
    - Clear and frequent feedback to directs
    - Coaching and demanding notably better performance over time
    - Delegating a lot to your directs

    "Doing" activities that position you as a leader versus "Being" a
    leader.

    Practice 1-1s for 6-8 weeks before you introduce the next aspects
    of the trinity (feedback, coaching etc.)


** New hires

   A culture of effective professionalism must be taught, gaining it
   organically is slow and error-prone.

   Relationships matter. Your direct reports have to build relations
   with other organizations that you do work with. They should not rely
   on your connections. For instance, when someone from your team
   wanted something from HR, he should talk to them directly and not
   ask you to follow up.

   Share [[file:Introduction.org][a written introduction of your management philosophy]].


*** Family first

   [[https://www.manager-tools.com/2022/01/first-meeting-new-direct-series-family-first-part-1][Link to podcast]]

   Setup a meeting towards the end of your on-boarding 1-1 series
   with your direct report with "Family first" as the topic.

   Family and self come first, work is always second. There's always
   going to be more work than time to do it.

   Work hard and do your best during your working hours; then go home
   and spend quality time with your family.


** My direct is resigning

    [[https://www.manager-tools.com/2014/10/my-direct-resigning-chapter-1-never-counter-offer-part-1-hall-fame-guidance][Podcast link]]

    The two things a manager are responsible for are results and
    retention.


*** Congratulate them first!

    We think of the negatives of the person leaving the job and become
    defensive. Many companies don't manage your careers, people are now
    more responsible for their own careers. They have gone out of their
    way to do a resume and interview. So, they've achieved something. Say
    "Congratulations! Tell me more about the offer you have!"


*** Gather information

    At this point, the direct has done a lot of work to get a
    counter-offer without your information. You may use words like:
    "Find out more, tell me the whole story: your job, responsibilities, etc."

    Managers will never be able to make directs happy if they are
    focused on just getting a better salary.

    You may something like "I respect you, I admire you; you make my
    job easy. I'll miss you." Don't mention the cost of replacing the
    person, that holds true for anyone, so it's not a factor in the
    process.

    At this stage, you should still not make a counter-offer. However,
    you can ask, "Have you made a decision? If not, by when do you need
    to make a decision?"

    At this point, they may say that they have
    already accepted the offer. That implies that you can't take any
    action.

    An offer should have the following components. You should find out
    all these components. It can help you get industry information even
    if you are going to lose this person.
    - Job description, position, who you report to, location
    - Compensation package: pay, benefits etc.
    - Decision date


*** Never make a counter-offer

    Likelihood of success is low. You may only be able to keep them for
    the short-term.

    Cost/benefit analysis: You're paying more for essentially damage
    control (the cost of having to go out and hire a
    replacement). However, this person has high likelihood of leaving
    later anyway.

    Relationship damage: In order to maintain status quo (pay a person
    more to do the same job as before), you will need to call in
    favors. Neither you nor your boss will readily want to do
    this. This is especially true for big companies.


** Managing your time

   You don't manage your time, you manage your priorities.

   You don't get paid to do more things, you get paid to do the most
   important things.

   Use the following steps.

   1. Figure out the things you worked on in the last 3 weeks - use
      only pen and paper

   2. Capture your top priorities (source material: job descriptions,
      performance reviews etc.). There should be less than 5 of these.
      - Ask what the role requires of you, not what you want to do.

   3. Do a rough time analysis either based on your past 15 working
      days (3 working weeks) or by timing yourself for the next 3
      work-weeks (Drucker analysis)
      - Put your number 1 priority on your calendar.

   Yellow peanut M&M - that is your work while your self and your
   family are the sun.  If you hold up the M&M against the sun, they
   may seem of the same size but they are not.


** Peer one-on-ones

   See also [[#peer_feedback][peer feedback]].

   As you grow into senior leadership roles, you need not just
   results power or expertise power but also relationship power.

   You would have a peer 1-1 with anyone who reports to your boss, even
   if they are a VP and you are a director. You don't need to have peer
   1-1s with every one of your peers. You can pick and choose, based on
   people who you need to work with most closely. It should not be
   based on which people you like the most, nor should you spend time
   with the people you have the worst relation with just to repair the
   relationsship.

   Another consideration is whether your boss works closely with
   another person in the org. Then, you may want to have peer 1-1s with
   people who report to them.

   The general recommendation is to start with 2-3 peer 1-1s every week
   and get to 5 peer 1-1s every week.

   Be brisk and efficient; it should not be a chit-chat meeting. Spend
   15 minutes giving operational updates. Prepare in advance to decide
   which of your team's work is relevant to that person. Don't assume
   that they have read your emails on a subject. Don't assume that they
   need to know everything on the subject; make some qualitative
   choices based on your understanding of them.

   Use a majority of the time to give your updates and ask for
   questions/help for a short part of the time (always at the
   end). That way, you build a relationship by giving into it and only
   taking from it later. Better relationships lead to improved
   operational productivity.

   As part of the updates, you can also pre-wire
   them for something you'll present to the boss. You can also talk
   about the details of some of your directs' performance so that
   they can defend them if it comes time for promotions/layoffs.

   Make sure you end the meetings on time. Resist the urge to make this
   a chat session.

   [[https://www.manager-tools.com/2011/05/peer-one-ones-part-1][Podcast link]]


*** Manager tools: What you call politics, we call collaboration     :quotes:


** Pinch crunch model for a relationship

   In any relation, there will be times when there are pinches in the
   relationship. A pinch in your relation with your boss might be when
   you fail at some deliverable that your boss had. A pinch in the
   relation with your direct might be when a direct doesn't report to
   you that they are going to be late for a deadline.

   You should plan for pinches in advance e.g. let your direct know
   that they must communicate if they are late. You should use the
   feedback tool when there is a pinch in the relation caused by a
   direct.

   For a pinch caused by you to a peer or to your manager, you must
   apologize. It's OK to have pinches and you can reset the
   relationship after a pinch. But, it is not OK to let pinches
   fester. If pinches continue for a long time, they turns into
   crunches and it's very hard to recover the relationship from
   crunches.

   See also [[#Relationships][Relationship building]] and this [[https://medium.com/@M.K.G/team-conflicts-are-unavoidable-lessons-learned-with-the-pinch-crunch-model-7e8e6bd0d7a9][related article]]


** Pre-wiring a presentation
   :PROPERTIES:
   :CUSTOM_ID: pre_wire
   :END:

    All important presentations are pre-wired. An information briefing or
    decision briefing must feel like a slam-dunk. However, the slam-dunk
    doesn't happen in the presentation or briefing; it happens in the
    pre-wiring process.

    This advice also applies when your direct presents in your boss'
    staff meeting. Your direct doesn't have enough information about
    your boss or about your peers. You must prep them. (Give the team the
    example of your direct's directs giving presentations during our staff
    meetings. Your direct must be briefed first. Use this and
    presentations in Lei's staff meeting for pre-wiring.)

    - Know your time limit :: Make sure you know how much time you
         have. Start with that, the information in the briefing matters
         less.

    - Decide your key message :: 1 slide every 5 minutes. They don't
         need to know every detail you know.

    - Prep slides in draft form and brief your manager

    - Get a list of attendees :: Decide which attendees are key
         attendees who will need pre-wiring. Make sure anybody who may
         disagree or have a strong opinion is part of the pre-wiring
         process.

    - Brief key attendees :: Draft will go through multiple
         revisions. Take care of curve-balls and disagreements. Request
         30 minutes and walk through the slides (pre-reads may not be
         read).

    - Re-brief your manager :: Still a draft. Tell your manager the
         changes that you have made.

    - Finalize your slides and rehearse your presentation

    The goal of this exercise is to have no surprises and you want to get
    agreement.

    [[https://www.manager-tools.com/2007/11/how-to-prewire-a-meeting%0A][Podcast link]]


** Decision making

   Once you make a choice, the work is not done. Decisions comprise of
   making a choice, communicating it and managing its implementation.

   Executives cannot make a choice and then walk away and let others take
   care of the details. Ideas are important but not enough.

   Drucker: "No decision has been made unless carrying it out in
   specific steps has become someone's work assignment and
   responsibility. Until then there are only good intentions."

   For example, you can make a choice to invest more in Asia. However,
   you have to then decide how to plan that work.

   Individuals complete tasks, managers assign tasks, executives assign
   people. They decide "who will do what, by when".


** Internal customer relationships
   :PROPERTIES:
   :CUSTOM_ID: internal_customers
   :END:

   When you're in a new role, first focus on doing the basics well in
   the first few weeks and months: 1-1s, feedback, coaching,
   delegation.

   In addition, [[https://www.manager-tools.com/2006/11/jump-starting-internal-customer-relationships][this podcast]] informs you how to look outside your team
   for feedback. By becoming the voice of the customer, you gain instant
   credibility with the team.

   The steps are as follows.
   - Who are your internal customers?

   - Setup a 30 minute interview: 5 minutes for you with 1 slide,
     25 minutes for them.

   - Slide should have 4 bullets :
     + Team's mission
     + Where you are with respect to the mission
     + 90-day plan
     + This meeting's purpose

   - Ask everyone the same set of standard questions:
     + What do you or your org need from us?
     + What metrics will you measure me by?
     + How have we done so far on these metrics?
     + What is your perception of my org?
     + What guidance do you have for me?

   - Analyze the data (answers across the board to the same question)

   - Present the analysis to your team and ask for suggestions
     for improvement

   The tone of this meeting should be subordination. You are focusing
   on creating relationships (personal vs formal or business relationships).


** How to fire someone (almost)

   [[https://www.manager-tools.com/2006/02/how-to-fire-someone-well-almost][Podcast link]]

   The following are the steps in failure coaching.
   - Feedback
   - Systemic Feedback
   - One on One Performance Discussion
   - Coaching
   - Formal Performance Discussion and Notification
   - Coaching Within Your Corporate Process

   At each step, you have to try to hardest to turn around the
   performance problem.

   Systemic feedback sounds like the following. You only invoke it
   after you have given feedback multiple times.

   May I give you some feedback? When I ask you to improve your slides
   and I have to give you repeated feedback, I worry that we have a
   bigger problem on our hands. Your performance suffers and I cannot
   assign you special projects...

   The One-on-one performance discussion is where you first document
   the performance issue. You make it a part of the 1-1 agenda and you
   ask if there is something going on in your direct's lives that is
   affecting things.

   If things still haven't worked out, you start a 3-month coaching
   process.

   The formal performance discussion comes in if even the coaching
   process has failed. At this point, you notify the direct that they
   could be fired if their performance does not improve.


* Job search


** Creating an effective resume

   Update your resume once every quarter

   Resume does not need to include a statement of purpose.

   For each job, list the responsibilities and accomplishments.


** Cover letter

   Three paragraphs:

   - First, state your interest and the position you are interested
     in, where you saw it and who referred you within the company.

   - Second, describe how your experience will help the company match
     its objectives. Do this by matching some of the items in the job
     description with accomplishments in your resume.

   - Third, promise to follow up with a phone call.


** Searching for a job


*** The big picture

    A job search is not easy. You need to use multiple channels for
    your job search, not just one. The channels are as follows.

       - Companies you know :: You have driven past them, know of them,
         admire them etc. If you know someone in the company, it might
         be useful for them to refer you rather than submit your resume
         directly.

       - Companies you don't know :: Do your research
         (Google/LinkedIn/Indeed etc.). Use location-based
         searches. This list is much bigger than the companies you know
         of, because you typically only know of B2C companies.

       - Job boards :: Use more than one.

       - Your connections :: Maintain a healthy list of networking
         connections whom you've been in touch with. Reach out to them:
         in person coffee/lunch/dinner is better than voice call is
         better than email/text.

       - Recruiters :: You should reach out to recruiters, find the
         ones you are comfortable working with and work with them
         regularly.

    [[https://www.manager-tools.com/2016/06/search-big-picture-part-1][Podcast]]


*** Be open to opportunities

    You can be happy in your current job and still be open to
    opportunities. Always have the conversation.

    If the job isn't right for you, suggest someone else.

    [[https://www.manager-tools.com/2020/10/open-opportunities][Podcast]]


** Interviewing


*** Horstman's 3rd law

    "We'll take 90% less ability for 10% more attitude every day of the
    week." This is an exaggerated claim but it is in the right spirit.

    People are hired for technical reasons and fired for personality
    reasons. Interviewing is a wasteful process but energy and
    enthusiasm expressed the right way are crucial.

    Six behaviors to show energy.

    - Smiles :: Your smile must be the first thing the interviewer sees
      about you. This is the highest value behavior.

    - Handshakes :: Make it energetic. Your webbing between the thumb
      and forefinger should touch the other person's webbing.

    - Voice volume :: Men should raise their volume slightly while
      speaking. This allows them to have tonal changes more easily,
      which in turn communicates energy and enthusiasm.

    - Hand gestures :: These are extremely important as a measure of
      energy. There is a gesture box (above the waist, below the
      torso). Gestures inside the box are not useful. You want gestures
      outside the box with fast and sharp responses.

    - Postures :: Lean forward from the waist. This is a useful
      gesture/posture. Do this at least twice in 30 min.

    - Laughs :: Having a laugh or two (a self-deprecating moment etc.)
      will create a relaxing moment.

    The good thing about behaviors is that they can be practised.

    An interview is a sales opportunity. It's not unethical - don't
    assume that you cannot be authentic while practising this behavior.


*** Introduction

    Energy, energy, energy. Pump yourself up in prep!

    Be aware of news about the company, about the local area and
    national news in general so that you can talk about it if needed.

    Make your handshakes energetic (see guidance above).


*** "Tell me about yourself"

    Be able to give a 3-4 minute overview of your career.

    If education was a key part of your life, you should highlight
    it. Remember that you are selling yourself as a candidate and you
    want to make the best impression possible.


*** Significant accomplishments

    Behavioral interview: Ask about past accomplishments because the
    past is the best predictor of the future. Don't ask how the
    candidate will address future problems; they will give you the
    answer you want to hear.

    This is the single most important section of the interview.

    In prep, make a list of your accomplishments. For each
    accomplishment, tag it with traits/skills like leadership,
    problem-solving etc. Then, be aware of all accomplishments under
    the leadership trait, etc.

    Avoid narrating a chronological sequence of events.

    Make sure you start a short description of your accomplishment with one
    sentence. Then, elaborate! For instance, "Here's how I achieved it..."


*** Your turn to ask questions

    Have 3-5 questions memorized

    Make the questions specific

    Think on your feet and ask questions related to the conversation
    you just had. Such questions might take the form "Could you please
    expand on...?"

    Ask questions with broad answers and not specific answers

    Don't ask about the company, the industry and benefits


*** Closing

    "Mike, I want an offer and here's why..."


*** Follow-up

    Hand-written note if possible. Polite e-mail/phone call every week
    for up to 15 weeks.


*** Compensation

    Do research on your expected salary and state it at the
    beginning. Don't bring it up again until you have an offer. You may
    negotiate after you have the offer but be careful! It's often not
    worth it. You want to maintain good relations with the people who
    you will be working with later.


** First 90 days in a new job

   The theme of [[https://www.manager-tools.com/2012/06/90-day-new-job-plan-overview][the first 90 days]] is to "fit in". It is wrong to change
   a lot of things, there is already a disruption due to your
   joining. A new person (you) changes the relationship structure.

   You may start 1-1s in the first 90 days but you may not start giving
   negative feedback. Crises that require immediate solutions are
   rare. Don't make changes based on role power because, then, you are
   only relying on compliance energy and not relationship energy.

   1. Fit in, fit in, fit in. Go slow.

   2. Take notes throughout your meetings.

      Who do you interact with (including your boss)?

      How do they behave?
      Where do they fit in the DISC profiles?
      Personal details

      What processes does your company use?

      Who are your [[#internal_customers][internal customers]]?

   3. Think about what your top priority will be but don't roll
      it out yet. Do some cost-benefit analysis. You should only have
      1-2 priorities.

      Your top priority must be something that your boss cares about.

   4. Establish some measurement baselines so that you can measure
      improvements.  Otherwise, you do not know that the changes you
      are implementing are actually improving things.

   5. At the end of 90 days, make one change at a time, not many
      changes together. Remember changes need to be [[#pre_wire][pre-wired]].


*** The boss                                                           :Boss:
    :PROPERTIES:
    :CUSTOM_ID: Boss_initial
    :END:

    1. Peers

       Learn all your boss' peers' names. Look at the org chart. Work
       with the admin.

    2. Preferences

       - Is your boss generally a reader or a listener?

       - Early morning meetings or late stayer?

       - Well-thought out plan or fly by the seat of the pants?

       - Want you to make decisions or want to be aware of decisions?

       Make notes from joint meetings on insight on these preferences.

    3. Strengths and weaknesses

       - If the boss is abrasive, smooth things out afterwards.

       - Become a safety net for him/her, so that you smooth over his/her
         vulnerabilities.

       It's not good to make your boss look bad. It's good to bail your
       boss out when it is needed. You are tainted by any inadequacies
       of your boss.

       Make notes from joint meetings on insight on these strengths and
       weaknesses.

    4. [Bonus] DISC profile

       Do a DISC profile of your boss, using their communications.


*** Relationship building
    :PROPERTIES:
    :CUSTOM_ID: Relationships
    :END:

    Building relationships is one of the most important things you need
    to do.

    First step, ask. Ask what people do, ask about processes
    etc. Asking questions is not a sign of weakness.

    Make them gentle open-ended questions, not questions intended to be
    transactional information-gathering. e.g. How long have you worked
    here? Where do you live? Can you tell me how what you do relates to
    what Jill does? Who's the expert on X?

    It's OK to ask personal questions. Ask people's family members'
    names. Make sure you write down the names and birth years. It's not
    rude. On the contrary, not asking about a person's family after
    knowing them on a sustained professional basis is rude.

    This is particularly important for the people/services you will need
    e.g. security, admin, catering, etc. A list from your previous job
    will help you. The best statement you can make is "I don't need
    anything right now; I just wanted to say hello".


*** Setting priorities

   Begin to think about what your top priority will be but don't roll
   it out yet. Do some cost-benefit analysis.

   You should only have 1 or a maximum of 2 priorities.

   Your top priority must be something that your boss cares about.

   Make sure you understand what your "unofficial" job description
   is. If you come in to a job that already has some priorities, don't
   fight it. You have limited political capital in the beginning; you
   shouldn't waste it on this.

   You should define metrics against which you are compared.


* Career


** Mentoring

   [[https://www.manager-tools.com/2006/06/basics-mentoring-part-1-2][Podcast link]]

   The mentor-mentee relationship is a 2-person relation. When
   Corporate HR gets involved, the value can be diluted. It's better
   for you to manage that relationship yourself.

   Later in your life, you may want a personal board of directors.

   - Choose someone whom you admire who will be helpful in achieving
     your goals. Your boss cannot be your mentor. In a big company, you
     can find a mentor within.

     Decide what your goals are, before you approach a mentor.

   - Decide how long the relation will last. It shouldn't last any more
     than 3 years. It shouldn't be for a short period of the order of
     weeks. It shouldn't be for specific challenges you face right now,
     such as getting a promotion etc.

   - Make a specific ask to someone to be your mentor. Specify the time
     commitment. Nominally, this may be quarterly in-person meetings
     with periodic phone/email conversations. You have to trust your
     mentor and open up to feedback. You should be ready to share
     details with them that you would not share with your boss, both on
     the professional and personal level.

     You are responsible for the operational part e.g. scheduling
     meetings, sending information for pre-reads, rescheduling as
     necessary etc.

   - For the first meeting, have a resume, performance evaluations,
     key projects etc. Set an agenda. Mix professional and personal
     e.g. a one hour meeting in the office on the professional topics
     followed by a lunch outside to get to know each other personally:
     family, life goals etc.

   - Don't try to educate your mentor
     on the feedback model etc., just take feedback as they give
     you. Listen to the feedback, take notes, make changes.

     Ask specific questions so that you are respectful of their
     time. Make sure you close the loop on guidance they have given
     you. e.g. "Help me learn from what just happened".

     Hand-written thank-you notes are the gold standard of saying
     thanks.


** Planning for layoffs

   [[https://www.manager-tools.com/2007/11/getting-laid-off-finances-rule][Finances rule podcast]]

   Layoffs and firing are a fact of corporate life in every industry
   and at every level. Getting fired can be a liberating experience; you just go find
   another job. However, you need to prepare in advance.

   Cardinal rule: get 6 months of liquidity in your personal finances now! You need to
   be prepared for a period of not finding the next job. That way, you
   remove the stress of worrying about cash flow and can focus on the
   job search.


* Working with your manager


** Managing your boss

   See also [[#Boss_initial][the first few days with your boss]]

   This is really about having a good relationship with your boss as
   opposed to managing them. There are 5 topics you should be thinking
   about.

   - Goals :: You should understand all of them and not just the
     ones that pertain to you.

     Question to ask: What are your goals e.g. revenue, cost,
     responsibilities? Always start with the financials.

     Ensure that you have a quarterly performance review with your
     boss.

   - Communication style :: Are they a leader or a listener? Pace
     of speaking, excited voice or not, gestures etc.

   - Time management :: Try to stick within the time
     limit you have for your 1-1. Be aware if there is something else
     right after your 1-1 that the boss needs to prepare for and be
     prepared to give up some of your 1-1 time for that. Within the
     1-1, use only your half of the time. Then, let them take the
     remaining time or give them the time back.

     Question to ask: What, when, where are your regular meetings?

     You need to match your time management to your boss' methods: for
     instance, if they prefer to drop in on you spontaneously rather
     than having arranged meetings, then you'll need to adjust to that.

   - Working style :: Question to ask: What do they delegate and
     what decisions do they want to be involved in?

   - Relationships :: Who are their best relationships with and who not.


** Helping your manager decide

   For big decisions, use the SOCCR model. For smaller decisions, make
   sure you understand your manager's DISC profile first. Some people
   prefer having a lot of information because they don't want to rule
   out options too quickly. Some people make decisions very fast.

   Your job is to present all the data and the consequences of not
   making a decision. After that, you should learn to be OK if the
   manager still doesn't make a decision.


* Executive


** How to structure an organization

   Don't start with people. The names in the boxes should be the last
   step. The purpose of the organization is found outside the
   organization.

   The rules are as follows.
   1. Ask what results are expected of the organization
   2. Make it as small as possible
   3. Only one person in a box

   The steps are as follows.
   1. Draw out the org with boxes below it. Calculate a rough
      cumulative cost and make sure it is within budget.
   2. Decide who goes in the top box. Then, iterate all the boxes
      below based on that person's strengths and weaknesses.


** Leader's intent

   [[https://www.manager-tools.com/2015/08/leaders-intent-part-1-hall-fame-guidance][Link to podcast]]

   Communicate less about the how and more about the why. This is the
   only way to get growth out of your team.

   Communicate your plans and why. For instance, if you are looking for
   cost-cutting, communicate at a high-level why costs need to be cut
   and roughly how much. You want to stay out of the weeds in terms of
   details and communicate only the intent.


*** Eisenhower: Plans are nothing; planning is everything.           :quotes:


*** Manager tools: Good judgement comes from experience, experience comes from bad judgement. :quotes:


** Executive waypoint

   Have conversations and prepare notes from manager, stakeholders,
   loved ones, customers: ask them what your goals should be, ask them
   what your blind spots are.

   Then, reflect on this: Who do you want to be? You can absolutely
   change any of your behaviors. You can make conscious choices to
   change.

   Use the following 4 growth perspectives:
   - Personal/family
   - Company/industry
   - Organizational
   - Professional/career

   Based on these, write down "I will..." kind of statements. There can
   be 3-5 of these.

   Use a state of isolation (a state in which your mind is isolated
   from the output of other people's minds) to think through this.

   At the end of the day, determine the set of insights/actions/initiatives
   that you are going ahead with.

   An insight should be actionable. For instance:
   "You need to build a better relation with your top customer"
   ->
   "I will build a better relation with my top customer"

   Org charts and resulting organizations are a good source for
   actionable insights. So are succession plans.

   Connect with your DISC profile so that actions stretch you on the
   DISC profile.

   You should end up with no more than 3 goals.

   Important next step: Plan out a set of tasks for each of the 3
   goals.


** Purpose of the executive
   :PROPERTIES:
   :CUSTOM_ID: purpose_focus_horizon
   :END:

   An executive is generally defined by three characteristics.

   - Purpose ::
     The executive exists only to serve the purpose of the entire
     organization, not to serve one's own purposes or one's own
     sub-organization's purposes.

   - Focus ::
     The executive must shift their focus from inside the organization
     to outside the organization. The results of an organization are
     generally found outside it. Costs are internal to the
     organization, including yourself.

     Executives must give up on internal politics etc. and focus on
     external networks, connections and knowledge-seeking.

   - Future ::
     A manager becoming an executive must not just capture results but
     must also invest the proceeds of those results in the
     future. Thus, by definition, executives must have a longer time
     horizon in their thinking.

   A CEO should not be the only executive in the company. That's
   unhealthy for large organizations.

   A typical mistake that executives make is doing more of the same
   thing that they have been doing on getting promoted. You have to
   make a phase transition in your thinking i.e. move to a different
   S-curve.


** Executive S-curve and the box

   As a manager getting promoted to an executive, you are moving from
   one S-curve to another.

   You now have certain freedoms and certain
   responsibilities. Try to constrain yourself on the freedoms/role
   powers that you have. Focus instead on the responsibilities. Your
   responsibilities are towards the entire organization, even if it
   means at the loss of your own sub-organization (see [[#purpose_focus_horizon][Purpose]]). You
   have to give up on building your fiefdoms and focus on the greater
   good of the organization.


** The hallmark of an executive

   The number one hallmark is the discipline to determine what needs
   to be done in the organization and then the discipline to do it.

   The classic assumption is that executives know more about business,
   strategy, finance etc. Instead, discipline is the one quality that
   is dispositive. Think of the scene from "Men In Black": You put on a
   black suit and it's the only suit you'll ever wear.


** Ditch the ladder

   Junior executives think there is a career ladder but there isn't.

   - Ditch the ladder :: Ladders have rungs equally spaced and, if you
     slip, you'll just move to the lower rung. None of this is true of
     a career. You do not need to aspire to reach the top rung. Being
     the CEO is a tough job; it's not for everyone. Ladders exist but
     they do not go all the way up to the top.

   - Embrace the matrix :: At the top, it's a matrix, not a
     ladder. You may move laterally multiple times. In this domain,
     things are non-linear and you do not move straight up.

   - Results and relationships :: As a manager, your goals are results
     and retention. You might get away because you are very good at
     what you do. However, as an executive, [[#relationships][great relationships]] are the only
     way you will get good results. Executive results are still critical but
     they are mostly achieved through relationships. Executive
     relations are not just among peers and certainly not with just
     your boss. They are up, down and broadly sideways
     and even outside your company (donors, board of directors,
     investors, research universities etc.).

   - Open to opportunities :: Never be stuck in the philosophy of
     "This is the only job I want to do". When an acquaintance
     mentions an opportunity and ask if you know someone, they are
     actually asking if you are interested. Take recruiter calls. You
     are not winning loyalty points by saying you are OK in your
     current job. The advantage of being in an "open to opportunities"
     is that you can have several informal conversations without it
     being an actual interview.

   - Who should be the next...? :: You would only be asked this
     question if you were being considered for the position. You
     should not push too hard but you should make your case. If you
     are the number 2 choice from many people (their #1 choice will
     always be themselves), you'll get the job.


* DISC profile
  :PROPERTIES:
  :CUSTOM_ID: DISC_profile
  :END:

  [[file:Screenshot 2022-09-17 174158.jpg][DISC quadrants]]

  [[https://drive.google.com/file/d/11EE5LYTqOXHLssYnScXwgrpfcRZFVyQ3/view?usp%3Dsharing][My DISC profile - high C]]

  DISC elaborates on "how you behave when you're not thinking about
  how you behave". Note that you can operate in any of the quadrants
  if you practise and you can change where you are to adapt to a
  situation.

  Dominant, Influencing, Supportive, Conscientious (DISC)

  High Ds tend to be leaders, brash. Feedback to them should be about
  how others will value them less as leaders.

  High Is tend to be eager to please and influence. Feedback should be
  about how other people may choose not to work in a team with them.

  High Ss tend to be team-oriented. Feedback should be about how their
  behavior makes the team less successful.

  High Cs tend to be diligent and process-driven. Feedback should be
  about how their behaviors makes them less effective.


* Links and other logistics

  [[https://roadmap.manager-tools.com/home][Roadmap site]]

  [[https://www.manager-tools.com/map-of-the-universe][Map of the podcast universe]]


** TODO Listen to the next Executive tools [[https://www.manager-tools.com/all-podcasts][podcast]]
<<<<<<< HEAD
   SCHEDULED: <2022-09-17 Sat 16:00 +1w>
   :PROPERTIES:
   :LAST_REPEAT: [2022-09-10 Sat 12:53]
   :END:


   - State "DONE"       from "TODO"       [2022-09-10 Sat 12:53]
   - State "DONE"       from "TODO"       [2022-09-06 Tue 06:57]
=======
   SCHEDULED: <2022-11-12 Sat 16:00 +1w>
   :PROPERTIES:
   :LAST_REPEAT: [2022-11-05 Sat 17:01]
   :END:


   - State "DONE"       from "TODO"       [2022-11-05 Sat 17:01]
   - State "DONE"       from "TODO"       [2022-10-30 Sun 19:11]
   - State "DONE"       from "TODO"       [2022-10-23 Sun 12:41]
   - State "DONE"       from "TODO"       [2022-10-15 Sat 14:20]
   - State "DONE"       from "TODO"       [2022-10-08 Sat 15:08]
   - State "DONE"       from "TODO"       [2022-10-02 Sun 17:01]
   - State "DONE"       from "TODO"       [2022-09-24 Sat 08:35]
   - State "DONE"       from "TODO"       [2022-09-17 Sat 16:31]
   - State "DONE"       from "TODO"       [2022-09-10 Sat 15:43]
   - State "DONE"       from "TODO"       [2022-09-10 Sat 11:43]
>>>>>>> e44fe9ee
   - State "DONE"       from "TODO"       [2022-08-27 Sat 11:32]
   - State "DONE"       from "TODO"       [2022-08-20 Sat 08:36]
   - State "DONE"       from "TODO"       [2022-08-15 Mon 20:40]
   - State "DONE"       from "TODO"       [2022-08-06 Sat 19:19]
   - State "DONE"       from "TODO"       [2022-07-31 Sun 09:55]
   - State "DONE"       from "TODO"       [2022-07-24 Sun 20:50]
   - State "DONE"       from "TODO"       [2022-07-18 Mon 07:55]
   - State "DONE"       from "TODO"       [2022-07-15 Fri 16:09]
   - State "DONE"       from "TODO"       [2022-07-05 Tue 19:04]
   - State "DONE"       from "TODO"       [2022-06-26 Sun 15:51]
   - State "DONE"       from "TODO"       [2022-06-26 Sun 15:50]
   - State "DONE"       from "TODO"       [2022-06-12 Sun 17:56]
   - State "DONE"       from "TODO"       [2022-06-06 Mon 12:19]
   - State "DONE"       from "TODO"       [2022-05-28 Sat 19:19]
   - State "DONE"       from "TODO"       [2022-05-22 Sun 15:29]
   - State "DONE"       from "TODO"       [2022-05-15 Sun 18:24]
   - State "DONE"       from "TODO"       [2022-05-09 Mon 16:49]
   - State "DONE"       from "TODO"       [2022-05-01 Sun 15:28]
   - State "DONE"       from "TODO"       [2022-04-25 Mon 11:36]
   - State "DONE"       from "TODO"       [2022-04-17 Sun 11:35]
   - State "DONE"       from "TODO"       [2022-04-10 Sun 11:20]
<|MERGE_RESOLUTION|>--- conflicted
+++ resolved
@@ -1,1315 +1,1304 @@
-#+Title: Notes on podcasts and other content from [[https://www.manager-tools.com/all-podcasts][Manager Tools]]
-#+Filetags: :ManagerTools:Learning:
-
-* Manager
-
-
-** Manager basics
-
-
-*** One-on-ones
-
-     - 25 minutes every week - rarely missed
-        - 10 min: Direct
-        - 10 min: Manager
-        -  5 min: Future (e.g. career development, feedback etc.)
-
-     - Your relationship with your direct is an emotional bank account
-        - 1-1s are deposits; you may need to make withdrawals in times of stress
-
-     - Through 1-1s, great managers know each individual's strengths and gaps in detail
-
-     - 1-1 is a platform that you are providing to your direct report
-
-     - As you do 1-1s consistently, you'll notice that direct reports
-       will have less questions for you. They'll wait for the 1-1
-       instead.
-
-     - Make sure you make notes during your 1-1.
-
-     - Ask the same question each time to your direct
-       (e.g. "How is it going?")
-
-     - 1-1s are not micro-management. Micro-management means telling
-       people when, what and how to do something.
-
-     - If your direct wants to talk about family, then you probably want to
-       talk about that too.
-
-
-*** Feedback
-
-     Format of feedback:
-     1. May I give you some feedback?
-     2. When you did X, Y happened.
-     3. Thank you for doing that or could you do that differently?
-
-     Don't use feedback as punishment. People will just find ways of
-     covering up in the future. Neither punishment nor praise helps
-     improve productivity. Productivity drives happiness and not vice
-     versa. You cannot take responsibility to make your directs happy.
-
-     Feedback should be done often and on small things. Feedback is
-     like potato chips. Any one chip doesn't really matter but, when
-     you eat a whole pack, it has an impact. Feedback can be delivered
-     within 30 seconds. Concentrate on keeping it that small. It will
-     allow you to deliver it frequently.
-
-     Your tone should be casual and easy and it should be the same in
-     case of positive feedback or negative feedback. You can do that
-     by focusing on what you want the direct to do in the future, not
-     what the direct did in the past. That will ensure that the tone
-     is enthusiastic irrespective of whether the feedback is positive
-     or negative.
-
-     The second and third time should be exactly the same; no more
-     negative tone than the first. Usually, you have to do it seven times
-     before you decide you have a different problem.
-
-     Always ask if the direct is ready for feedback. Otherwise, they
-     may be too distracted, in which case the feedback will be
-     ineffective.
-
-     Feedback should not be about what is going on in your directs'
-     minds. You are not a psychologist. Instead, feedback should focus
-     on behaviors:
-     - What and how they communicate (verbal or written)
-     - Facial expressions and body language
-     - Work product (quality, accuracy, timeliness)
-     Be specific about which action the direct should either repeat or
-     should stop.
-
-     Don't say "I felt that..." If you say that, you're making an
-     interpretation of their behavior. Focus instead on the behavior:
-     "When you...".
-
-     The description of the impact should be based on the [[#DISC_profile][DISC profile]]
-     of the direct.
-
-     When you give feedback, the focus should be on the future, not the
-     past. Your direct may get defensive about the feedback but that is
-     based on defending what they did in the past. You should let the
-     defense slide (i.e. ignore it completely) and focus on what
-     behavior modification needs to happen for the future.
-
-     Provide positive feedback only first, and only to your star
-     performers. This matches well with the guideline of spending more
-     time on your star performers.
-
-
-**** Feedback for remote directs
-
-    Whether the direct is remote or not, feedback should work exactly
-    the same as above: frequent, short, mostly positive occasionally
-    negative. Insist on giving feedback with face-to-face Zoom calls
-    as opposed to phone calls.
-
-
-**** Feedback for peers
-     :PROPERTIES:
-     :CUSTOM_ID: peer_feedback
-     :END:
-
-     For peers, we leave out steps 1 and 3. We leave out step 1
-     because we are not expecting people to change behavior. We leave
-     out step 3 because, again, we do not have role power to expect
-     them to change. Step 2 remains exactly the same.
-
-     We should keep the tone casual and we should give way more
-     positive feedback than negative.
-
-     This can be used with the boss too but you need to be very
-     careful.
-
-
-*** Delegation
-
-     Assume a box with 20 gray balls.  It represents your ability to be
-     productive at work and is inflexible.  It represents 60 hours of
-     potential work a week.
-
-     There is white space in the box around the balls and this is
-     normal (time for lunch, breaks etc.)
-
-     5 of the balls are big and 15 are small. Assume here that the big
-     balls are the more important things (this is usually not true;
-     people do the things they like and not the things they should do).
-
-     Small balls are not trivial (For example, submitting an expense
-     report is a trivial task).
-
-     Assume that 5 small balls are equivalent to 1 big ball.
-
-     Further, assume that each person in the management org has a box
-     and assume that each person has 5 direct reports.
-
-     Finally, assume that you are a Director with 5 direct reports,
-     each of whom have 5 direct reports. You report to a VP who has 5
-     directs including you.
-
-     As time progresses, each ball shrinks because you get better at
-     each task.
-
-     The CEO just got a new customer, which translates to a new big
-     orange ball, You get a corresponding new big ball due to this new
-     business.  However, your box is fixed and the ball won't fit.
-
-     3 possible solutions:
-       - Delegate the big orange ball
-       - Delegate a big gray ball
-       - Delegate 5 small gray balls
-
-     Option 1 is a bad idea because it's a new task; you need to learn
-     it i.e. turn it from orange to gray. Otherwise, you will have to
-     ask your delegate to talk to your manager about the task, which is
-     inefficient.
-
-     Balls increase in size as they move down the hierarchy. This is
-     because you have learnt how to do a task and, so, it is small to
-     you but it will be big for your report.
-
-     So, option 2 is not good because it is big for you and bigger for
-     your direct, which will crush them.
-
-     Option 3 is best because a small gray ball for you will become a
-     big ball for your report but still manageable.
-
-     Saying no is not an option.
-
-     Getting rid of small or big balls is not good either.  If everyone
-     is busy, no organization can grow or change (without hiring).
-     Those balls are small for you but are huge lower down in the
-     organization. So, dropping them is not good for the org; instead,
-     you should delegate and ask your report to delegate until the
-     small balls at the level of the individual contributor are
-     dropped.
-
-     Assigning work to someone that is a natural piece of work for them
-     is not delegation. In order to be considered delegation, it must
-     be work that you have to do that you assign to someone else.  For
-     this, you'll need commitment power, not compliance power. For
-     delegation, we must ask directs and, if they say no, we must walk
-     away.
-
-     The steps are as follows.
-
-     1. State your desire - "Mike, I'd like your help."
-
-     2. Need/want/like - They need to develop something or want to
-        develop something or you'd like them to do something because
-        they're good at it - "Mike, you're my best writer."
-
-     3. Ask for acceptance before giving all the details - "Would
-        you please take responsibility for our budget process?"
-
-        If they say no, ask for the reasons for objection. - "If I
-        addressed your objections, would you be OK with it?"
-
-        At this point, they are going to start taking notes and listening
-        more carefully.
-
-     4. Now, describe in detail - What's going to be involved?
-        What will the direct do? Here's how your objections can be
-        addressed.
-
-     5. State the details of how you will govern the process:
-         - Deadlines
-         - Quality
-         - Reporting
-         - What do you need from me?
-
-
-*** Coaching
-
-     Feedback makes incremental changes. Coaching helps individuals
-     move to a different level of effectiveness. Feedback is tactical
-     while coaching is strategic.
-
-     You are not a trainer; you are a coach. Managers do not need to be
-     experts at what they coach. If we don't do this, there are very
-     limited coaching opportunities.
-
-     On the positive side, coaching is required because the market
-     environment can change significantly (discontinuities), requiring
-     new skills, or for career development. [Each of us needs to
-     prepare a succession plan.]
-
-     Use 5 minutes during your weekly 1-1.
-
-     Coaching is most effective when it's collaborative. It's like a
-     treasure hunt where two players each hold half of the map.  There
-     is a relaxed feel to coaching. (Is this contradictory
-
-     Goal, resources, plan, act.
-
-     Step 1: Collaborate with our direct and set a goal (a measurable
-     result with a deadline). It has to be a goal that actually
-     involves doing something, it can't be just reading a book or
-     taking a class (although reading a book may be the first step of a
-     goal).
-
-     Step 2: Collaborate with our direct and decide resources. Take 2-3
-     minutes to figure out a list of potential resources. This should
-     be a large list of 20 to 30 items.
-
-     Step 3: Collaborate with the direct and plan next steps on about 3
-     resources.
-
-     Step 4: Direct report acts on the plan (no collaboration here;
-     this is entirely on the direct).
-
-     Celebrate the success!
-
-
-*** Rolling out the basic practices
-
-    Every manager should do the following.
-    - 1-1s
-    - Feedback
-    - Coaching
-    - Delegation
-
-    Never introduce (implement) a managerial change without first
-    introducing (communicate) that change
-
-    Great executives have:
-    - Great relationships with directs through 1-1s
-    - Clear and frequent feedback to directs
-    - Coaching and demanding notably better performance over time
-    - Delegating a lot to your directs
-
-    "Doing" activities that position you as a leader versus "Being" a
-    leader.
-
-    Practice 1-1s for 6-8 weeks before you introduce the next aspects
-    of the trinity (feedback, coaching etc.)
-
-
-** New hires
-
-   A culture of effective professionalism must be taught, gaining it
-   organically is slow and error-prone.
-
-   Relationships matter. Your direct reports have to build relations
-   with other organizations that you do work with. They should not rely
-   on your connections. For instance, when someone from your team
-   wanted something from HR, he should talk to them directly and not
-   ask you to follow up.
-
-   Share [[file:Introduction.org][a written introduction of your management philosophy]].
-
-
-*** Family first
-
-   [[https://www.manager-tools.com/2022/01/first-meeting-new-direct-series-family-first-part-1][Link to podcast]]
-
-   Setup a meeting towards the end of your on-boarding 1-1 series
-   with your direct report with "Family first" as the topic.
-
-   Family and self come first, work is always second. There's always
-   going to be more work than time to do it.
-
-   Work hard and do your best during your working hours; then go home
-   and spend quality time with your family.
-
-
-** My direct is resigning
-
-    [[https://www.manager-tools.com/2014/10/my-direct-resigning-chapter-1-never-counter-offer-part-1-hall-fame-guidance][Podcast link]]
-
-    The two things a manager are responsible for are results and
-    retention.
-
-
-*** Congratulate them first!
-
-    We think of the negatives of the person leaving the job and become
-    defensive. Many companies don't manage your careers, people are now
-    more responsible for their own careers. They have gone out of their
-    way to do a resume and interview. So, they've achieved something. Say
-    "Congratulations! Tell me more about the offer you have!"
-
-
-*** Gather information
-
-    At this point, the direct has done a lot of work to get a
-    counter-offer without your information. You may use words like:
-    "Find out more, tell me the whole story: your job, responsibilities, etc."
-
-    Managers will never be able to make directs happy if they are
-    focused on just getting a better salary.
-
-    You may something like "I respect you, I admire you; you make my
-    job easy. I'll miss you." Don't mention the cost of replacing the
-    person, that holds true for anyone, so it's not a factor in the
-    process.
-
-    At this stage, you should still not make a counter-offer. However,
-    you can ask, "Have you made a decision? If not, by when do you need
-    to make a decision?"
-
-    At this point, they may say that they have
-    already accepted the offer. That implies that you can't take any
-    action.
-
-    An offer should have the following components. You should find out
-    all these components. It can help you get industry information even
-    if you are going to lose this person.
-    - Job description, position, who you report to, location
-    - Compensation package: pay, benefits etc.
-    - Decision date
-
-
-*** Never make a counter-offer
-
-    Likelihood of success is low. You may only be able to keep them for
-    the short-term.
-
-    Cost/benefit analysis: You're paying more for essentially damage
-    control (the cost of having to go out and hire a
-    replacement). However, this person has high likelihood of leaving
-    later anyway.
-
-    Relationship damage: In order to maintain status quo (pay a person
-    more to do the same job as before), you will need to call in
-    favors. Neither you nor your boss will readily want to do
-    this. This is especially true for big companies.
-
-
-** Managing your time
-
-   You don't manage your time, you manage your priorities.
-
-   You don't get paid to do more things, you get paid to do the most
-   important things.
-
-   Use the following steps.
-
-   1. Figure out the things you worked on in the last 3 weeks - use
-      only pen and paper
-
-   2. Capture your top priorities (source material: job descriptions,
-      performance reviews etc.). There should be less than 5 of these.
-      - Ask what the role requires of you, not what you want to do.
-
-   3. Do a rough time analysis either based on your past 15 working
-      days (3 working weeks) or by timing yourself for the next 3
-      work-weeks (Drucker analysis)
-      - Put your number 1 priority on your calendar.
-
-   Yellow peanut M&M - that is your work while your self and your
-   family are the sun.  If you hold up the M&M against the sun, they
-   may seem of the same size but they are not.
-
-
-** Peer one-on-ones
-
-   See also [[#peer_feedback][peer feedback]].
-
-   As you grow into senior leadership roles, you need not just
-   results power or expertise power but also relationship power.
-
-   You would have a peer 1-1 with anyone who reports to your boss, even
-   if they are a VP and you are a director. You don't need to have peer
-   1-1s with every one of your peers. You can pick and choose, based on
-   people who you need to work with most closely. It should not be
-   based on which people you like the most, nor should you spend time
-   with the people you have the worst relation with just to repair the
-   relationsship.
-
-   Another consideration is whether your boss works closely with
-   another person in the org. Then, you may want to have peer 1-1s with
-   people who report to them.
-
-   The general recommendation is to start with 2-3 peer 1-1s every week
-   and get to 5 peer 1-1s every week.
-
-   Be brisk and efficient; it should not be a chit-chat meeting. Spend
-   15 minutes giving operational updates. Prepare in advance to decide
-   which of your team's work is relevant to that person. Don't assume
-   that they have read your emails on a subject. Don't assume that they
-   need to know everything on the subject; make some qualitative
-   choices based on your understanding of them.
-
-   Use a majority of the time to give your updates and ask for
-   questions/help for a short part of the time (always at the
-   end). That way, you build a relationship by giving into it and only
-   taking from it later. Better relationships lead to improved
-   operational productivity.
-
-   As part of the updates, you can also pre-wire
-   them for something you'll present to the boss. You can also talk
-   about the details of some of your directs' performance so that
-   they can defend them if it comes time for promotions/layoffs.
-
-   Make sure you end the meetings on time. Resist the urge to make this
-   a chat session.
-
-   [[https://www.manager-tools.com/2011/05/peer-one-ones-part-1][Podcast link]]
-
-
-*** Manager tools: What you call politics, we call collaboration     :quotes:
-
-
-** Pinch crunch model for a relationship
-
-   In any relation, there will be times when there are pinches in the
-   relationship. A pinch in your relation with your boss might be when
-   you fail at some deliverable that your boss had. A pinch in the
-   relation with your direct might be when a direct doesn't report to
-   you that they are going to be late for a deadline.
-
-   You should plan for pinches in advance e.g. let your direct know
-   that they must communicate if they are late. You should use the
-   feedback tool when there is a pinch in the relation caused by a
-   direct.
-
-   For a pinch caused by you to a peer or to your manager, you must
-   apologize. It's OK to have pinches and you can reset the
-   relationship after a pinch. But, it is not OK to let pinches
-   fester. If pinches continue for a long time, they turns into
-   crunches and it's very hard to recover the relationship from
-   crunches.
-
-   See also [[#Relationships][Relationship building]] and this [[https://medium.com/@M.K.G/team-conflicts-are-unavoidable-lessons-learned-with-the-pinch-crunch-model-7e8e6bd0d7a9][related article]]
-
-
-** Pre-wiring a presentation
-   :PROPERTIES:
-   :CUSTOM_ID: pre_wire
-   :END:
-
-    All important presentations are pre-wired. An information briefing or
-    decision briefing must feel like a slam-dunk. However, the slam-dunk
-    doesn't happen in the presentation or briefing; it happens in the
-    pre-wiring process.
-
-    This advice also applies when your direct presents in your boss'
-    staff meeting. Your direct doesn't have enough information about
-    your boss or about your peers. You must prep them. (Give the team the
-    example of your direct's directs giving presentations during our staff
-    meetings. Your direct must be briefed first. Use this and
-    presentations in Lei's staff meeting for pre-wiring.)
-
-    - Know your time limit :: Make sure you know how much time you
-         have. Start with that, the information in the briefing matters
-         less.
-
-    - Decide your key message :: 1 slide every 5 minutes. They don't
-         need to know every detail you know.
-
-    - Prep slides in draft form and brief your manager
-
-    - Get a list of attendees :: Decide which attendees are key
-         attendees who will need pre-wiring. Make sure anybody who may
-         disagree or have a strong opinion is part of the pre-wiring
-         process.
-
-    - Brief key attendees :: Draft will go through multiple
-         revisions. Take care of curve-balls and disagreements. Request
-         30 minutes and walk through the slides (pre-reads may not be
-         read).
-
-    - Re-brief your manager :: Still a draft. Tell your manager the
-         changes that you have made.
-
-    - Finalize your slides and rehearse your presentation
-
-    The goal of this exercise is to have no surprises and you want to get
-    agreement.
-
-    [[https://www.manager-tools.com/2007/11/how-to-prewire-a-meeting%0A][Podcast link]]
-
-
-** Decision making
-
-   Once you make a choice, the work is not done. Decisions comprise of
-   making a choice, communicating it and managing its implementation.
-
-   Executives cannot make a choice and then walk away and let others take
-   care of the details. Ideas are important but not enough.
-
-   Drucker: "No decision has been made unless carrying it out in
-   specific steps has become someone's work assignment and
-   responsibility. Until then there are only good intentions."
-
-   For example, you can make a choice to invest more in Asia. However,
-   you have to then decide how to plan that work.
-
-   Individuals complete tasks, managers assign tasks, executives assign
-   people. They decide "who will do what, by when".
-
-
-** Internal customer relationships
-   :PROPERTIES:
-   :CUSTOM_ID: internal_customers
-   :END:
-
-   When you're in a new role, first focus on doing the basics well in
-   the first few weeks and months: 1-1s, feedback, coaching,
-   delegation.
-
-   In addition, [[https://www.manager-tools.com/2006/11/jump-starting-internal-customer-relationships][this podcast]] informs you how to look outside your team
-   for feedback. By becoming the voice of the customer, you gain instant
-   credibility with the team.
-
-   The steps are as follows.
-   - Who are your internal customers?
-
-   - Setup a 30 minute interview: 5 minutes for you with 1 slide,
-     25 minutes for them.
-
-   - Slide should have 4 bullets :
-     + Team's mission
-     + Where you are with respect to the mission
-     + 90-day plan
-     + This meeting's purpose
-
-   - Ask everyone the same set of standard questions:
-     + What do you or your org need from us?
-     + What metrics will you measure me by?
-     + How have we done so far on these metrics?
-     + What is your perception of my org?
-     + What guidance do you have for me?
-
-   - Analyze the data (answers across the board to the same question)
-
-   - Present the analysis to your team and ask for suggestions
-     for improvement
-
-   The tone of this meeting should be subordination. You are focusing
-   on creating relationships (personal vs formal or business relationships).
-
-
-** How to fire someone (almost)
-
-   [[https://www.manager-tools.com/2006/02/how-to-fire-someone-well-almost][Podcast link]]
-
-   The following are the steps in failure coaching.
-   - Feedback
-   - Systemic Feedback
-   - One on One Performance Discussion
-   - Coaching
-   - Formal Performance Discussion and Notification
-   - Coaching Within Your Corporate Process
-
-   At each step, you have to try to hardest to turn around the
-   performance problem.
-
-   Systemic feedback sounds like the following. You only invoke it
-   after you have given feedback multiple times.
-
-   May I give you some feedback? When I ask you to improve your slides
-   and I have to give you repeated feedback, I worry that we have a
-   bigger problem on our hands. Your performance suffers and I cannot
-   assign you special projects...
-
-   The One-on-one performance discussion is where you first document
-   the performance issue. You make it a part of the 1-1 agenda and you
-   ask if there is something going on in your direct's lives that is
-   affecting things.
-
-   If things still haven't worked out, you start a 3-month coaching
-   process.
-
-   The formal performance discussion comes in if even the coaching
-   process has failed. At this point, you notify the direct that they
-   could be fired if their performance does not improve.
-
-
-* Job search
-
-
-** Creating an effective resume
-
-   Update your resume once every quarter
-
-   Resume does not need to include a statement of purpose.
-
-   For each job, list the responsibilities and accomplishments.
-
-
-** Cover letter
-
-   Three paragraphs:
-
-   - First, state your interest and the position you are interested
-     in, where you saw it and who referred you within the company.
-
-   - Second, describe how your experience will help the company match
-     its objectives. Do this by matching some of the items in the job
-     description with accomplishments in your resume.
-
-   - Third, promise to follow up with a phone call.
-
-
-** Searching for a job
-
-
-*** The big picture
-
-    A job search is not easy. You need to use multiple channels for
-    your job search, not just one. The channels are as follows.
-
-       - Companies you know :: You have driven past them, know of them,
-         admire them etc. If you know someone in the company, it might
-         be useful for them to refer you rather than submit your resume
-         directly.
-
-       - Companies you don't know :: Do your research
-         (Google/LinkedIn/Indeed etc.). Use location-based
-         searches. This list is much bigger than the companies you know
-         of, because you typically only know of B2C companies.
-
-       - Job boards :: Use more than one.
-
-       - Your connections :: Maintain a healthy list of networking
-         connections whom you've been in touch with. Reach out to them:
-         in person coffee/lunch/dinner is better than voice call is
-         better than email/text.
-
-       - Recruiters :: You should reach out to recruiters, find the
-         ones you are comfortable working with and work with them
-         regularly.
-
-    [[https://www.manager-tools.com/2016/06/search-big-picture-part-1][Podcast]]
-
-
-*** Be open to opportunities
-
-    You can be happy in your current job and still be open to
-    opportunities. Always have the conversation.
-
-    If the job isn't right for you, suggest someone else.
-
-    [[https://www.manager-tools.com/2020/10/open-opportunities][Podcast]]
-
-
-** Interviewing
-
-
-*** Horstman's 3rd law
-
-    "We'll take 90% less ability for 10% more attitude every day of the
-    week." This is an exaggerated claim but it is in the right spirit.
-
-    People are hired for technical reasons and fired for personality
-    reasons. Interviewing is a wasteful process but energy and
-    enthusiasm expressed the right way are crucial.
-
-    Six behaviors to show energy.
-
-    - Smiles :: Your smile must be the first thing the interviewer sees
-      about you. This is the highest value behavior.
-
-    - Handshakes :: Make it energetic. Your webbing between the thumb
-      and forefinger should touch the other person's webbing.
-
-    - Voice volume :: Men should raise their volume slightly while
-      speaking. This allows them to have tonal changes more easily,
-      which in turn communicates energy and enthusiasm.
-
-    - Hand gestures :: These are extremely important as a measure of
-      energy. There is a gesture box (above the waist, below the
-      torso). Gestures inside the box are not useful. You want gestures
-      outside the box with fast and sharp responses.
-
-    - Postures :: Lean forward from the waist. This is a useful
-      gesture/posture. Do this at least twice in 30 min.
-
-    - Laughs :: Having a laugh or two (a self-deprecating moment etc.)
-      will create a relaxing moment.
-
-    The good thing about behaviors is that they can be practised.
-
-    An interview is a sales opportunity. It's not unethical - don't
-    assume that you cannot be authentic while practising this behavior.
-
-
-*** Introduction
-
-    Energy, energy, energy. Pump yourself up in prep!
-
-    Be aware of news about the company, about the local area and
-    national news in general so that you can talk about it if needed.
-
-    Make your handshakes energetic (see guidance above).
-
-
-*** "Tell me about yourself"
-
-    Be able to give a 3-4 minute overview of your career.
-
-    If education was a key part of your life, you should highlight
-    it. Remember that you are selling yourself as a candidate and you
-    want to make the best impression possible.
-
-
-*** Significant accomplishments
-
-    Behavioral interview: Ask about past accomplishments because the
-    past is the best predictor of the future. Don't ask how the
-    candidate will address future problems; they will give you the
-    answer you want to hear.
-
-    This is the single most important section of the interview.
-
-    In prep, make a list of your accomplishments. For each
-    accomplishment, tag it with traits/skills like leadership,
-    problem-solving etc. Then, be aware of all accomplishments under
-    the leadership trait, etc.
-
-    Avoid narrating a chronological sequence of events.
-
-    Make sure you start a short description of your accomplishment with one
-    sentence. Then, elaborate! For instance, "Here's how I achieved it..."
-
-
-*** Your turn to ask questions
-
-    Have 3-5 questions memorized
-
-    Make the questions specific
-
-    Think on your feet and ask questions related to the conversation
-    you just had. Such questions might take the form "Could you please
-    expand on...?"
-
-    Ask questions with broad answers and not specific answers
-
-    Don't ask about the company, the industry and benefits
-
-
-*** Closing
-
-    "Mike, I want an offer and here's why..."
-
-
-*** Follow-up
-
-    Hand-written note if possible. Polite e-mail/phone call every week
-    for up to 15 weeks.
-
-
-*** Compensation
-
-    Do research on your expected salary and state it at the
-    beginning. Don't bring it up again until you have an offer. You may
-    negotiate after you have the offer but be careful! It's often not
-    worth it. You want to maintain good relations with the people who
-    you will be working with later.
-
-
-** First 90 days in a new job
-
-   The theme of [[https://www.manager-tools.com/2012/06/90-day-new-job-plan-overview][the first 90 days]] is to "fit in". It is wrong to change
-   a lot of things, there is already a disruption due to your
-   joining. A new person (you) changes the relationship structure.
-
-   You may start 1-1s in the first 90 days but you may not start giving
-   negative feedback. Crises that require immediate solutions are
-   rare. Don't make changes based on role power because, then, you are
-   only relying on compliance energy and not relationship energy.
-
-   1. Fit in, fit in, fit in. Go slow.
-
-   2. Take notes throughout your meetings.
-
-      Who do you interact with (including your boss)?
-
-      How do they behave?
-      Where do they fit in the DISC profiles?
-      Personal details
-
-      What processes does your company use?
-
-      Who are your [[#internal_customers][internal customers]]?
-
-   3. Think about what your top priority will be but don't roll
-      it out yet. Do some cost-benefit analysis. You should only have
-      1-2 priorities.
-
-      Your top priority must be something that your boss cares about.
-
-   4. Establish some measurement baselines so that you can measure
-      improvements.  Otherwise, you do not know that the changes you
-      are implementing are actually improving things.
-
-   5. At the end of 90 days, make one change at a time, not many
-      changes together. Remember changes need to be [[#pre_wire][pre-wired]].
-
-
-*** The boss                                                           :Boss:
-    :PROPERTIES:
-    :CUSTOM_ID: Boss_initial
-    :END:
-
-    1. Peers
-
-       Learn all your boss' peers' names. Look at the org chart. Work
-       with the admin.
-
-    2. Preferences
-
-       - Is your boss generally a reader or a listener?
-
-       - Early morning meetings or late stayer?
-
-       - Well-thought out plan or fly by the seat of the pants?
-
-       - Want you to make decisions or want to be aware of decisions?
-
-       Make notes from joint meetings on insight on these preferences.
-
-    3. Strengths and weaknesses
-
-       - If the boss is abrasive, smooth things out afterwards.
-
-       - Become a safety net for him/her, so that you smooth over his/her
-         vulnerabilities.
-
-       It's not good to make your boss look bad. It's good to bail your
-       boss out when it is needed. You are tainted by any inadequacies
-       of your boss.
-
-       Make notes from joint meetings on insight on these strengths and
-       weaknesses.
-
-    4. [Bonus] DISC profile
-
-       Do a DISC profile of your boss, using their communications.
-
-
-*** Relationship building
-    :PROPERTIES:
-    :CUSTOM_ID: Relationships
-    :END:
-
-    Building relationships is one of the most important things you need
-    to do.
-
-    First step, ask. Ask what people do, ask about processes
-    etc. Asking questions is not a sign of weakness.
-
-    Make them gentle open-ended questions, not questions intended to be
-    transactional information-gathering. e.g. How long have you worked
-    here? Where do you live? Can you tell me how what you do relates to
-    what Jill does? Who's the expert on X?
-
-    It's OK to ask personal questions. Ask people's family members'
-    names. Make sure you write down the names and birth years. It's not
-    rude. On the contrary, not asking about a person's family after
-    knowing them on a sustained professional basis is rude.
-
-    This is particularly important for the people/services you will need
-    e.g. security, admin, catering, etc. A list from your previous job
-    will help you. The best statement you can make is "I don't need
-    anything right now; I just wanted to say hello".
-
-
-*** Setting priorities
-
-   Begin to think about what your top priority will be but don't roll
-   it out yet. Do some cost-benefit analysis.
-
-   You should only have 1 or a maximum of 2 priorities.
-
-   Your top priority must be something that your boss cares about.
-
-   Make sure you understand what your "unofficial" job description
-   is. If you come in to a job that already has some priorities, don't
-   fight it. You have limited political capital in the beginning; you
-   shouldn't waste it on this.
-
-   You should define metrics against which you are compared.
-
-
-* Career
-
-
-** Mentoring
-
-   [[https://www.manager-tools.com/2006/06/basics-mentoring-part-1-2][Podcast link]]
-
-   The mentor-mentee relationship is a 2-person relation. When
-   Corporate HR gets involved, the value can be diluted. It's better
-   for you to manage that relationship yourself.
-
-   Later in your life, you may want a personal board of directors.
-
-   - Choose someone whom you admire who will be helpful in achieving
-     your goals. Your boss cannot be your mentor. In a big company, you
-     can find a mentor within.
-
-     Decide what your goals are, before you approach a mentor.
-
-   - Decide how long the relation will last. It shouldn't last any more
-     than 3 years. It shouldn't be for a short period of the order of
-     weeks. It shouldn't be for specific challenges you face right now,
-     such as getting a promotion etc.
-
-   - Make a specific ask to someone to be your mentor. Specify the time
-     commitment. Nominally, this may be quarterly in-person meetings
-     with periodic phone/email conversations. You have to trust your
-     mentor and open up to feedback. You should be ready to share
-     details with them that you would not share with your boss, both on
-     the professional and personal level.
-
-     You are responsible for the operational part e.g. scheduling
-     meetings, sending information for pre-reads, rescheduling as
-     necessary etc.
-
-   - For the first meeting, have a resume, performance evaluations,
-     key projects etc. Set an agenda. Mix professional and personal
-     e.g. a one hour meeting in the office on the professional topics
-     followed by a lunch outside to get to know each other personally:
-     family, life goals etc.
-
-   - Don't try to educate your mentor
-     on the feedback model etc., just take feedback as they give
-     you. Listen to the feedback, take notes, make changes.
-
-     Ask specific questions so that you are respectful of their
-     time. Make sure you close the loop on guidance they have given
-     you. e.g. "Help me learn from what just happened".
-
-     Hand-written thank-you notes are the gold standard of saying
-     thanks.
-
-
-** Planning for layoffs
-
-   [[https://www.manager-tools.com/2007/11/getting-laid-off-finances-rule][Finances rule podcast]]
-
-   Layoffs and firing are a fact of corporate life in every industry
-   and at every level. Getting fired can be a liberating experience; you just go find
-   another job. However, you need to prepare in advance.
-
-   Cardinal rule: get 6 months of liquidity in your personal finances now! You need to
-   be prepared for a period of not finding the next job. That way, you
-   remove the stress of worrying about cash flow and can focus on the
-   job search.
-
-
-* Working with your manager
-
-
-** Managing your boss
-
-   See also [[#Boss_initial][the first few days with your boss]]
-
-   This is really about having a good relationship with your boss as
-   opposed to managing them. There are 5 topics you should be thinking
-   about.
-
-   - Goals :: You should understand all of them and not just the
-     ones that pertain to you.
-
-     Question to ask: What are your goals e.g. revenue, cost,
-     responsibilities? Always start with the financials.
-
-     Ensure that you have a quarterly performance review with your
-     boss.
-
-   - Communication style :: Are they a leader or a listener? Pace
-     of speaking, excited voice or not, gestures etc.
-
-   - Time management :: Try to stick within the time
-     limit you have for your 1-1. Be aware if there is something else
-     right after your 1-1 that the boss needs to prepare for and be
-     prepared to give up some of your 1-1 time for that. Within the
-     1-1, use only your half of the time. Then, let them take the
-     remaining time or give them the time back.
-
-     Question to ask: What, when, where are your regular meetings?
-
-     You need to match your time management to your boss' methods: for
-     instance, if they prefer to drop in on you spontaneously rather
-     than having arranged meetings, then you'll need to adjust to that.
-
-   - Working style :: Question to ask: What do they delegate and
-     what decisions do they want to be involved in?
-
-   - Relationships :: Who are their best relationships with and who not.
-
-
-** Helping your manager decide
-
-   For big decisions, use the SOCCR model. For smaller decisions, make
-   sure you understand your manager's DISC profile first. Some people
-   prefer having a lot of information because they don't want to rule
-   out options too quickly. Some people make decisions very fast.
-
-   Your job is to present all the data and the consequences of not
-   making a decision. After that, you should learn to be OK if the
-   manager still doesn't make a decision.
-
-
-* Executive
-
-
-** How to structure an organization
-
-   Don't start with people. The names in the boxes should be the last
-   step. The purpose of the organization is found outside the
-   organization.
-
-   The rules are as follows.
-   1. Ask what results are expected of the organization
-   2. Make it as small as possible
-   3. Only one person in a box
-
-   The steps are as follows.
-   1. Draw out the org with boxes below it. Calculate a rough
-      cumulative cost and make sure it is within budget.
-   2. Decide who goes in the top box. Then, iterate all the boxes
-      below based on that person's strengths and weaknesses.
-
-
-** Leader's intent
-
-   [[https://www.manager-tools.com/2015/08/leaders-intent-part-1-hall-fame-guidance][Link to podcast]]
-
-   Communicate less about the how and more about the why. This is the
-   only way to get growth out of your team.
-
-   Communicate your plans and why. For instance, if you are looking for
-   cost-cutting, communicate at a high-level why costs need to be cut
-   and roughly how much. You want to stay out of the weeds in terms of
-   details and communicate only the intent.
-
-
-*** Eisenhower: Plans are nothing; planning is everything.           :quotes:
-
-
-*** Manager tools: Good judgement comes from experience, experience comes from bad judgement. :quotes:
-
-
-** Executive waypoint
-
-   Have conversations and prepare notes from manager, stakeholders,
-   loved ones, customers: ask them what your goals should be, ask them
-   what your blind spots are.
-
-   Then, reflect on this: Who do you want to be? You can absolutely
-   change any of your behaviors. You can make conscious choices to
-   change.
-
-   Use the following 4 growth perspectives:
-   - Personal/family
-   - Company/industry
-   - Organizational
-   - Professional/career
-
-   Based on these, write down "I will..." kind of statements. There can
-   be 3-5 of these.
-
-   Use a state of isolation (a state in which your mind is isolated
-   from the output of other people's minds) to think through this.
-
-   At the end of the day, determine the set of insights/actions/initiatives
-   that you are going ahead with.
-
-   An insight should be actionable. For instance:
-   "You need to build a better relation with your top customer"
-   ->
-   "I will build a better relation with my top customer"
-
-   Org charts and resulting organizations are a good source for
-   actionable insights. So are succession plans.
-
-   Connect with your DISC profile so that actions stretch you on the
-   DISC profile.
-
-   You should end up with no more than 3 goals.
-
-   Important next step: Plan out a set of tasks for each of the 3
-   goals.
-
-
-** Purpose of the executive
-   :PROPERTIES:
-   :CUSTOM_ID: purpose_focus_horizon
-   :END:
-
-   An executive is generally defined by three characteristics.
-
-   - Purpose ::
-     The executive exists only to serve the purpose of the entire
-     organization, not to serve one's own purposes or one's own
-     sub-organization's purposes.
-
-   - Focus ::
-     The executive must shift their focus from inside the organization
-     to outside the organization. The results of an organization are
-     generally found outside it. Costs are internal to the
-     organization, including yourself.
-
-     Executives must give up on internal politics etc. and focus on
-     external networks, connections and knowledge-seeking.
-
-   - Future ::
-     A manager becoming an executive must not just capture results but
-     must also invest the proceeds of those results in the
-     future. Thus, by definition, executives must have a longer time
-     horizon in their thinking.
-
-   A CEO should not be the only executive in the company. That's
-   unhealthy for large organizations.
-
-   A typical mistake that executives make is doing more of the same
-   thing that they have been doing on getting promoted. You have to
-   make a phase transition in your thinking i.e. move to a different
-   S-curve.
-
-
-** Executive S-curve and the box
-
-   As a manager getting promoted to an executive, you are moving from
-   one S-curve to another.
-
-   You now have certain freedoms and certain
-   responsibilities. Try to constrain yourself on the freedoms/role
-   powers that you have. Focus instead on the responsibilities. Your
-   responsibilities are towards the entire organization, even if it
-   means at the loss of your own sub-organization (see [[#purpose_focus_horizon][Purpose]]). You
-   have to give up on building your fiefdoms and focus on the greater
-   good of the organization.
-
-
-** The hallmark of an executive
-
-   The number one hallmark is the discipline to determine what needs
-   to be done in the organization and then the discipline to do it.
-
-   The classic assumption is that executives know more about business,
-   strategy, finance etc. Instead, discipline is the one quality that
-   is dispositive. Think of the scene from "Men In Black": You put on a
-   black suit and it's the only suit you'll ever wear.
-
-
-** Ditch the ladder
-
-   Junior executives think there is a career ladder but there isn't.
-
-   - Ditch the ladder :: Ladders have rungs equally spaced and, if you
-     slip, you'll just move to the lower rung. None of this is true of
-     a career. You do not need to aspire to reach the top rung. Being
-     the CEO is a tough job; it's not for everyone. Ladders exist but
-     they do not go all the way up to the top.
-
-   - Embrace the matrix :: At the top, it's a matrix, not a
-     ladder. You may move laterally multiple times. In this domain,
-     things are non-linear and you do not move straight up.
-
-   - Results and relationships :: As a manager, your goals are results
-     and retention. You might get away because you are very good at
-     what you do. However, as an executive, [[#relationships][great relationships]] are the only
-     way you will get good results. Executive results are still critical but
-     they are mostly achieved through relationships. Executive
-     relations are not just among peers and certainly not with just
-     your boss. They are up, down and broadly sideways
-     and even outside your company (donors, board of directors,
-     investors, research universities etc.).
-
-   - Open to opportunities :: Never be stuck in the philosophy of
-     "This is the only job I want to do". When an acquaintance
-     mentions an opportunity and ask if you know someone, they are
-     actually asking if you are interested. Take recruiter calls. You
-     are not winning loyalty points by saying you are OK in your
-     current job. The advantage of being in an "open to opportunities"
-     is that you can have several informal conversations without it
-     being an actual interview.
-
-   - Who should be the next...? :: You would only be asked this
-     question if you were being considered for the position. You
-     should not push too hard but you should make your case. If you
-     are the number 2 choice from many people (their #1 choice will
-     always be themselves), you'll get the job.
-
-
-* DISC profile
-  :PROPERTIES:
-  :CUSTOM_ID: DISC_profile
-  :END:
-
-  [[file:Screenshot 2022-09-17 174158.jpg][DISC quadrants]]
-
-  [[https://drive.google.com/file/d/11EE5LYTqOXHLssYnScXwgrpfcRZFVyQ3/view?usp%3Dsharing][My DISC profile - high C]]
-
-  DISC elaborates on "how you behave when you're not thinking about
-  how you behave". Note that you can operate in any of the quadrants
-  if you practise and you can change where you are to adapt to a
-  situation.
-
-  Dominant, Influencing, Supportive, Conscientious (DISC)
-
-  High Ds tend to be leaders, brash. Feedback to them should be about
-  how others will value them less as leaders.
-
-  High Is tend to be eager to please and influence. Feedback should be
-  about how other people may choose not to work in a team with them.
-
-  High Ss tend to be team-oriented. Feedback should be about how their
-  behavior makes the team less successful.
-
-  High Cs tend to be diligent and process-driven. Feedback should be
-  about how their behaviors makes them less effective.
-
-
-* Links and other logistics
-
-  [[https://roadmap.manager-tools.com/home][Roadmap site]]
-
-  [[https://www.manager-tools.com/map-of-the-universe][Map of the podcast universe]]
-
-
-** TODO Listen to the next Executive tools [[https://www.manager-tools.com/all-podcasts][podcast]]
-<<<<<<< HEAD
-   SCHEDULED: <2022-09-17 Sat 16:00 +1w>
-   :PROPERTIES:
-   :LAST_REPEAT: [2022-09-10 Sat 12:53]
-   :END:
-
-
-   - State "DONE"       from "TODO"       [2022-09-10 Sat 12:53]
-   - State "DONE"       from "TODO"       [2022-09-06 Tue 06:57]
-=======
-   SCHEDULED: <2022-11-12 Sat 16:00 +1w>
-   :PROPERTIES:
-   :LAST_REPEAT: [2022-11-05 Sat 17:01]
-   :END:
-
-
-   - State "DONE"       from "TODO"       [2022-11-05 Sat 17:01]
-   - State "DONE"       from "TODO"       [2022-10-30 Sun 19:11]
-   - State "DONE"       from "TODO"       [2022-10-23 Sun 12:41]
-   - State "DONE"       from "TODO"       [2022-10-15 Sat 14:20]
-   - State "DONE"       from "TODO"       [2022-10-08 Sat 15:08]
-   - State "DONE"       from "TODO"       [2022-10-02 Sun 17:01]
-   - State "DONE"       from "TODO"       [2022-09-24 Sat 08:35]
-   - State "DONE"       from "TODO"       [2022-09-17 Sat 16:31]
-   - State "DONE"       from "TODO"       [2022-09-10 Sat 15:43]
-   - State "DONE"       from "TODO"       [2022-09-10 Sat 11:43]
->>>>>>> e44fe9ee
-   - State "DONE"       from "TODO"       [2022-08-27 Sat 11:32]
-   - State "DONE"       from "TODO"       [2022-08-20 Sat 08:36]
-   - State "DONE"       from "TODO"       [2022-08-15 Mon 20:40]
-   - State "DONE"       from "TODO"       [2022-08-06 Sat 19:19]
-   - State "DONE"       from "TODO"       [2022-07-31 Sun 09:55]
-   - State "DONE"       from "TODO"       [2022-07-24 Sun 20:50]
-   - State "DONE"       from "TODO"       [2022-07-18 Mon 07:55]
-   - State "DONE"       from "TODO"       [2022-07-15 Fri 16:09]
-   - State "DONE"       from "TODO"       [2022-07-05 Tue 19:04]
-   - State "DONE"       from "TODO"       [2022-06-26 Sun 15:51]
-   - State "DONE"       from "TODO"       [2022-06-26 Sun 15:50]
-   - State "DONE"       from "TODO"       [2022-06-12 Sun 17:56]
-   - State "DONE"       from "TODO"       [2022-06-06 Mon 12:19]
-   - State "DONE"       from "TODO"       [2022-05-28 Sat 19:19]
-   - State "DONE"       from "TODO"       [2022-05-22 Sun 15:29]
-   - State "DONE"       from "TODO"       [2022-05-15 Sun 18:24]
-   - State "DONE"       from "TODO"       [2022-05-09 Mon 16:49]
-   - State "DONE"       from "TODO"       [2022-05-01 Sun 15:28]
-   - State "DONE"       from "TODO"       [2022-04-25 Mon 11:36]
-   - State "DONE"       from "TODO"       [2022-04-17 Sun 11:35]
-   - State "DONE"       from "TODO"       [2022-04-10 Sun 11:20]
+#+Title: Notes on podcasts and other content from [[https://www.manager-tools.com/all-podcasts][Manager Tools]]
+#+Filetags: :ManagerTools:Learning:
+
+* Manager
+
+
+** Manager basics
+
+
+*** One-on-ones
+
+     - 25 minutes every week - rarely missed
+        - 10 min: Direct
+        - 10 min: Manager
+        -  5 min: Future (e.g. career development, feedback etc.)
+
+     - Your relationship with your direct is an emotional bank account
+        - 1-1s are deposits; you may need to make withdrawals in times of stress
+
+     - Through 1-1s, great managers know each individual's strengths and gaps in detail
+
+     - 1-1 is a platform that you are providing to your direct report
+
+     - As you do 1-1s consistently, you'll notice that direct reports
+       will have less questions for you. They'll wait for the 1-1
+       instead.
+
+     - Make sure you make notes during your 1-1.
+
+     - Ask the same question each time to your direct
+       (e.g. "How is it going?")
+
+     - 1-1s are not micro-management. Micro-management means telling
+       people when, what and how to do something.
+
+     - If your direct wants to talk about family, then you probably want to
+       talk about that too.
+
+
+*** Feedback
+
+     Format of feedback:
+     1. May I give you some feedback?
+     2. When you did X, Y happened.
+     3. Thank you for doing that or could you do that differently?
+
+     Don't use feedback as punishment. People will just find ways of
+     covering up in the future. Neither punishment nor praise helps
+     improve productivity. Productivity drives happiness and not vice
+     versa. You cannot take responsibility to make your directs happy.
+
+     Feedback should be done often and on small things. Feedback is
+     like potato chips. Any one chip doesn't really matter but, when
+     you eat a whole pack, it has an impact. Feedback can be delivered
+     within 30 seconds. Concentrate on keeping it that small. It will
+     allow you to deliver it frequently.
+
+     Your tone should be casual and easy and it should be the same in
+     case of positive feedback or negative feedback. You can do that
+     by focusing on what you want the direct to do in the future, not
+     what the direct did in the past. That will ensure that the tone
+     is enthusiastic irrespective of whether the feedback is positive
+     or negative.
+
+     The second and third time should be exactly the same; no more
+     negative tone than the first. Usually, you have to do it seven times
+     before you decide you have a different problem.
+
+     Always ask if the direct is ready for feedback. Otherwise, they
+     may be too distracted, in which case the feedback will be
+     ineffective.
+
+     Feedback should not be about what is going on in your directs'
+     minds. You are not a psychologist. Instead, feedback should focus
+     on behaviors:
+     - What and how they communicate (verbal or written)
+     - Facial expressions and body language
+     - Work product (quality, accuracy, timeliness)
+     Be specific about which action the direct should either repeat or
+     should stop.
+
+     Don't say "I felt that..." If you say that, you're making an
+     interpretation of their behavior. Focus instead on the behavior:
+     "When you...".
+
+     The description of the impact should be based on the [[#DISC_profile][DISC profile]]
+     of the direct.
+
+     When you give feedback, the focus should be on the future, not the
+     past. Your direct may get defensive about the feedback but that is
+     based on defending what they did in the past. You should let the
+     defense slide (i.e. ignore it completely) and focus on what
+     behavior modification needs to happen for the future.
+
+     Provide positive feedback only first, and only to your star
+     performers. This matches well with the guideline of spending more
+     time on your star performers.
+
+
+**** Feedback for remote directs
+
+    Whether the direct is remote or not, feedback should work exactly
+    the same as above: frequent, short, mostly positive occasionally
+    negative. Insist on giving feedback with face-to-face Zoom calls
+    as opposed to phone calls.
+
+
+**** Feedback for peers
+     :PROPERTIES:
+     :CUSTOM_ID: peer_feedback
+     :END:
+
+     For peers, we leave out steps 1 and 3. We leave out step 1
+     because we are not expecting people to change behavior. We leave
+     out step 3 because, again, we do not have role power to expect
+     them to change. Step 2 remains exactly the same.
+
+     We should keep the tone casual and we should give way more
+     positive feedback than negative.
+
+     This can be used with the boss too but you need to be very
+     careful.
+
+
+*** Delegation
+
+     Assume a box with 20 gray balls.  It represents your ability to be
+     productive at work and is inflexible.  It represents 60 hours of
+     potential work a week.
+
+     There is white space in the box around the balls and this is
+     normal (time for lunch, breaks etc.)
+
+     5 of the balls are big and 15 are small. Assume here that the big
+     balls are the more important things (this is usually not true;
+     people do the things they like and not the things they should do).
+
+     Small balls are not trivial (For example, submitting an expense
+     report is a trivial task).
+
+     Assume that 5 small balls are equivalent to 1 big ball.
+
+     Further, assume that each person in the management org has a box
+     and assume that each person has 5 direct reports.
+
+     Finally, assume that you are a Director with 5 direct reports,
+     each of whom have 5 direct reports. You report to a VP who has 5
+     directs including you.
+
+     As time progresses, each ball shrinks because you get better at
+     each task.
+
+     The CEO just got a new customer, which translates to a new big
+     orange ball, You get a corresponding new big ball due to this new
+     business.  However, your box is fixed and the ball won't fit.
+
+     3 possible solutions:
+       - Delegate the big orange ball
+       - Delegate a big gray ball
+       - Delegate 5 small gray balls
+
+     Option 1 is a bad idea because it's a new task; you need to learn
+     it i.e. turn it from orange to gray. Otherwise, you will have to
+     ask your delegate to talk to your manager about the task, which is
+     inefficient.
+
+     Balls increase in size as they move down the hierarchy. This is
+     because you have learnt how to do a task and, so, it is small to
+     you but it will be big for your report.
+
+     So, option 2 is not good because it is big for you and bigger for
+     your direct, which will crush them.
+
+     Option 3 is best because a small gray ball for you will become a
+     big ball for your report but still manageable.
+
+     Saying no is not an option.
+
+     Getting rid of small or big balls is not good either.  If everyone
+     is busy, no organization can grow or change (without hiring).
+     Those balls are small for you but are huge lower down in the
+     organization. So, dropping them is not good for the org; instead,
+     you should delegate and ask your report to delegate until the
+     small balls at the level of the individual contributor are
+     dropped.
+
+     Assigning work to someone that is a natural piece of work for them
+     is not delegation. In order to be considered delegation, it must
+     be work that you have to do that you assign to someone else.  For
+     this, you'll need commitment power, not compliance power. For
+     delegation, we must ask directs and, if they say no, we must walk
+     away.
+
+     The steps are as follows.
+
+     1. State your desire - "Mike, I'd like your help."
+
+     2. Need/want/like - They need to develop something or want to
+        develop something or you'd like them to do something because
+        they're good at it - "Mike, you're my best writer."
+
+     3. Ask for acceptance before giving all the details - "Would
+        you please take responsibility for our budget process?"
+
+        If they say no, ask for the reasons for objection. - "If I
+        addressed your objections, would you be OK with it?"
+
+        At this point, they are going to start taking notes and listening
+        more carefully.
+
+     4. Now, describe in detail - What's going to be involved?
+        What will the direct do? Here's how your objections can be
+        addressed.
+
+     5. State the details of how you will govern the process:
+         - Deadlines
+         - Quality
+         - Reporting
+         - What do you need from me?
+
+
+*** Coaching
+
+     Feedback makes incremental changes. Coaching helps individuals
+     move to a different level of effectiveness. Feedback is tactical
+     while coaching is strategic.
+
+     You are not a trainer; you are a coach. Managers do not need to be
+     experts at what they coach. If we don't do this, there are very
+     limited coaching opportunities.
+
+     On the positive side, coaching is required because the market
+     environment can change significantly (discontinuities), requiring
+     new skills, or for career development. [Each of us needs to
+     prepare a succession plan.]
+
+     Use 5 minutes during your weekly 1-1.
+
+     Coaching is most effective when it's collaborative. It's like a
+     treasure hunt where two players each hold half of the map.  There
+     is a relaxed feel to coaching. (Is this contradictory
+
+     Goal, resources, plan, act.
+
+     Step 1: Collaborate with our direct and set a goal (a measurable
+     result with a deadline). It has to be a goal that actually
+     involves doing something, it can't be just reading a book or
+     taking a class (although reading a book may be the first step of a
+     goal).
+
+     Step 2: Collaborate with our direct and decide resources. Take 2-3
+     minutes to figure out a list of potential resources. This should
+     be a large list of 20 to 30 items.
+
+     Step 3: Collaborate with the direct and plan next steps on about 3
+     resources.
+
+     Step 4: Direct report acts on the plan (no collaboration here;
+     this is entirely on the direct).
+
+     Celebrate the success!
+
+
+*** Rolling out the basic practices
+
+    Every manager should do the following.
+    - 1-1s
+    - Feedback
+    - Coaching
+    - Delegation
+
+    Never introduce (implement) a managerial change without first
+    introducing (communicate) that change
+
+    Great executives have:
+    - Great relationships with directs through 1-1s
+    - Clear and frequent feedback to directs
+    - Coaching and demanding notably better performance over time
+    - Delegating a lot to your directs
+
+    "Doing" activities that position you as a leader versus "Being" a
+    leader.
+
+    Practice 1-1s for 6-8 weeks before you introduce the next aspects
+    of the trinity (feedback, coaching etc.)
+
+
+** New hires
+
+   A culture of effective professionalism must be taught, gaining it
+   organically is slow and error-prone.
+
+   Relationships matter. Your direct reports have to build relations
+   with other organizations that you do work with. They should not rely
+   on your connections. For instance, when someone from your team
+   wanted something from HR, he should talk to them directly and not
+   ask you to follow up.
+
+   Share [[file:Introduction.org][a written introduction of your management philosophy]].
+
+
+*** Family first
+
+   [[https://www.manager-tools.com/2022/01/first-meeting-new-direct-series-family-first-part-1][Link to podcast]]
+
+   Setup a meeting towards the end of your on-boarding 1-1 series
+   with your direct report with "Family first" as the topic.
+
+   Family and self come first, work is always second. There's always
+   going to be more work than time to do it.
+
+   Work hard and do your best during your working hours; then go home
+   and spend quality time with your family.
+
+
+** My direct is resigning
+
+    [[https://www.manager-tools.com/2014/10/my-direct-resigning-chapter-1-never-counter-offer-part-1-hall-fame-guidance][Podcast link]]
+
+    The two things a manager are responsible for are results and
+    retention.
+
+
+*** Congratulate them first!
+
+    We think of the negatives of the person leaving the job and become
+    defensive. Many companies don't manage your careers, people are now
+    more responsible for their own careers. They have gone out of their
+    way to do a resume and interview. So, they've achieved something. Say
+    "Congratulations! Tell me more about the offer you have!"
+
+
+*** Gather information
+
+    At this point, the direct has done a lot of work to get a
+    counter-offer without your information. You may use words like:
+    "Find out more, tell me the whole story: your job, responsibilities, etc."
+
+    Managers will never be able to make directs happy if they are
+    focused on just getting a better salary.
+
+    You may something like "I respect you, I admire you; you make my
+    job easy. I'll miss you." Don't mention the cost of replacing the
+    person, that holds true for anyone, so it's not a factor in the
+    process.
+
+    At this stage, you should still not make a counter-offer. However,
+    you can ask, "Have you made a decision? If not, by when do you need
+    to make a decision?"
+
+    At this point, they may say that they have
+    already accepted the offer. That implies that you can't take any
+    action.
+
+    An offer should have the following components. You should find out
+    all these components. It can help you get industry information even
+    if you are going to lose this person.
+    - Job description, position, who you report to, location
+    - Compensation package: pay, benefits etc.
+    - Decision date
+
+
+*** Never make a counter-offer
+
+    Likelihood of success is low. You may only be able to keep them for
+    the short-term.
+
+    Cost/benefit analysis: You're paying more for essentially damage
+    control (the cost of having to go out and hire a
+    replacement). However, this person has high likelihood of leaving
+    later anyway.
+
+    Relationship damage: In order to maintain status quo (pay a person
+    more to do the same job as before), you will need to call in
+    favors. Neither you nor your boss will readily want to do
+    this. This is especially true for big companies.
+
+
+** Managing your time
+
+   You don't manage your time, you manage your priorities.
+
+   You don't get paid to do more things, you get paid to do the most
+   important things.
+
+   Use the following steps.
+
+   1. Figure out the things you worked on in the last 3 weeks - use
+      only pen and paper
+
+   2. Capture your top priorities (source material: job descriptions,
+      performance reviews etc.). There should be less than 5 of these.
+      - Ask what the role requires of you, not what you want to do.
+
+   3. Do a rough time analysis either based on your past 15 working
+      days (3 working weeks) or by timing yourself for the next 3
+      work-weeks (Drucker analysis)
+      - Put your number 1 priority on your calendar.
+
+   Yellow peanut M&M - that is your work while your self and your
+   family are the sun.  If you hold up the M&M against the sun, they
+   may seem of the same size but they are not.
+
+
+** Peer one-on-ones
+
+   See also [[#peer_feedback][peer feedback]].
+
+   As you grow into senior leadership roles, you need not just
+   results power or expertise power but also relationship power.
+
+   You would have a peer 1-1 with anyone who reports to your boss, even
+   if they are a VP and you are a director. You don't need to have peer
+   1-1s with every one of your peers. You can pick and choose, based on
+   people who you need to work with most closely. It should not be
+   based on which people you like the most, nor should you spend time
+   with the people you have the worst relation with just to repair the
+   relationsship.
+
+   Another consideration is whether your boss works closely with
+   another person in the org. Then, you may want to have peer 1-1s with
+   people who report to them.
+
+   The general recommendation is to start with 2-3 peer 1-1s every week
+   and get to 5 peer 1-1s every week.
+
+   Be brisk and efficient; it should not be a chit-chat meeting. Spend
+   15 minutes giving operational updates. Prepare in advance to decide
+   which of your team's work is relevant to that person. Don't assume
+   that they have read your emails on a subject. Don't assume that they
+   need to know everything on the subject; make some qualitative
+   choices based on your understanding of them.
+
+   Use a majority of the time to give your updates and ask for
+   questions/help for a short part of the time (always at the
+   end). That way, you build a relationship by giving into it and only
+   taking from it later. Better relationships lead to improved
+   operational productivity.
+
+   As part of the updates, you can also pre-wire
+   them for something you'll present to the boss. You can also talk
+   about the details of some of your directs' performance so that
+   they can defend them if it comes time for promotions/layoffs.
+
+   Make sure you end the meetings on time. Resist the urge to make this
+   a chat session.
+
+   [[https://www.manager-tools.com/2011/05/peer-one-ones-part-1][Podcast link]]
+
+
+*** Manager tools: What you call politics, we call collaboration     :quotes:
+
+
+** Pinch crunch model for a relationship
+
+   In any relation, there will be times when there are pinches in the
+   relationship. A pinch in your relation with your boss might be when
+   you fail at some deliverable that your boss had. A pinch in the
+   relation with your direct might be when a direct doesn't report to
+   you that they are going to be late for a deadline.
+
+   You should plan for pinches in advance e.g. let your direct know
+   that they must communicate if they are late. You should use the
+   feedback tool when there is a pinch in the relation caused by a
+   direct.
+
+   For a pinch caused by you to a peer or to your manager, you must
+   apologize. It's OK to have pinches and you can reset the
+   relationship after a pinch. But, it is not OK to let pinches
+   fester. If pinches continue for a long time, they turns into
+   crunches and it's very hard to recover the relationship from
+   crunches.
+
+   See also [[#Relationships][Relationship building]] and this [[https://medium.com/@M.K.G/team-conflicts-are-unavoidable-lessons-learned-with-the-pinch-crunch-model-7e8e6bd0d7a9][related article]]
+
+
+** Pre-wiring a presentation
+   :PROPERTIES:
+   :CUSTOM_ID: pre_wire
+   :END:
+
+    All important presentations are pre-wired. An information briefing or
+    decision briefing must feel like a slam-dunk. However, the slam-dunk
+    doesn't happen in the presentation or briefing; it happens in the
+    pre-wiring process.
+
+    This advice also applies when your direct presents in your boss'
+    staff meeting. Your direct doesn't have enough information about
+    your boss or about your peers. You must prep them. (Give the team the
+    example of your direct's directs giving presentations during our staff
+    meetings. Your direct must be briefed first. Use this and
+    presentations in Lei's staff meeting for pre-wiring.)
+
+    - Know your time limit :: Make sure you know how much time you
+         have. Start with that, the information in the briefing matters
+         less.
+
+    - Decide your key message :: 1 slide every 5 minutes. They don't
+         need to know every detail you know.
+
+    - Prep slides in draft form and brief your manager
+
+    - Get a list of attendees :: Decide which attendees are key
+         attendees who will need pre-wiring. Make sure anybody who may
+         disagree or have a strong opinion is part of the pre-wiring
+         process.
+
+    - Brief key attendees :: Draft will go through multiple
+         revisions. Take care of curve-balls and disagreements. Request
+         30 minutes and walk through the slides (pre-reads may not be
+         read).
+
+    - Re-brief your manager :: Still a draft. Tell your manager the
+         changes that you have made.
+
+    - Finalize your slides and rehearse your presentation
+
+    The goal of this exercise is to have no surprises and you want to get
+    agreement.
+
+    [[https://www.manager-tools.com/2007/11/how-to-prewire-a-meeting%0A][Podcast link]]
+
+
+** Decision making
+
+   Once you make a choice, the work is not done. Decisions comprise of
+   making a choice, communicating it and managing its implementation.
+
+   Executives cannot make a choice and then walk away and let others take
+   care of the details. Ideas are important but not enough.
+
+   Drucker: "No decision has been made unless carrying it out in
+   specific steps has become someone's work assignment and
+   responsibility. Until then there are only good intentions."
+
+   For example, you can make a choice to invest more in Asia. However,
+   you have to then decide how to plan that work.
+
+   Individuals complete tasks, managers assign tasks, executives assign
+   people. They decide "who will do what, by when".
+
+
+** Internal customer relationships
+   :PROPERTIES:
+   :CUSTOM_ID: internal_customers
+   :END:
+
+   When you're in a new role, first focus on doing the basics well in
+   the first few weeks and months: 1-1s, feedback, coaching,
+   delegation.
+
+   In addition, [[https://www.manager-tools.com/2006/11/jump-starting-internal-customer-relationships][this podcast]] informs you how to look outside your team
+   for feedback. By becoming the voice of the customer, you gain instant
+   credibility with the team.
+
+   The steps are as follows.
+   - Who are your internal customers?
+
+   - Setup a 30 minute interview: 5 minutes for you with 1 slide,
+     25 minutes for them.
+
+   - Slide should have 4 bullets :
+     + Team's mission
+     + Where you are with respect to the mission
+     + 90-day plan
+     + This meeting's purpose
+
+   - Ask everyone the same set of standard questions:
+     + What do you or your org need from us?
+     + What metrics will you measure me by?
+     + How have we done so far on these metrics?
+     + What is your perception of my org?
+     + What guidance do you have for me?
+
+   - Analyze the data (answers across the board to the same question)
+
+   - Present the analysis to your team and ask for suggestions
+     for improvement
+
+   The tone of this meeting should be subordination. You are focusing
+   on creating relationships (personal vs formal or business relationships).
+
+
+** How to fire someone (almost)
+
+   [[https://www.manager-tools.com/2006/02/how-to-fire-someone-well-almost][Podcast link]]
+
+   The following are the steps in failure coaching.
+   - Feedback
+   - Systemic Feedback
+   - One on One Performance Discussion
+   - Coaching
+   - Formal Performance Discussion and Notification
+   - Coaching Within Your Corporate Process
+
+   At each step, you have to try to hardest to turn around the
+   performance problem.
+
+   Systemic feedback sounds like the following. You only invoke it
+   after you have given feedback multiple times.
+
+   May I give you some feedback? When I ask you to improve your slides
+   and I have to give you repeated feedback, I worry that we have a
+   bigger problem on our hands. Your performance suffers and I cannot
+   assign you special projects...
+
+   The One-on-one performance discussion is where you first document
+   the performance issue. You make it a part of the 1-1 agenda and you
+   ask if there is something going on in your direct's lives that is
+   affecting things.
+
+   If things still haven't worked out, you start a 3-month coaching
+   process.
+
+   The formal performance discussion comes in if even the coaching
+   process has failed. At this point, you notify the direct that they
+   could be fired if their performance does not improve.
+
+
+* Job search
+
+
+** Creating an effective resume
+
+   Update your resume once every quarter
+
+   Resume does not need to include a statement of purpose.
+
+   For each job, list the responsibilities and accomplishments.
+
+
+** Cover letter
+
+   Three paragraphs:
+
+   - First, state your interest and the position you are interested
+     in, where you saw it and who referred you within the company.
+
+   - Second, describe how your experience will help the company match
+     its objectives. Do this by matching some of the items in the job
+     description with accomplishments in your resume.
+
+   - Third, promise to follow up with a phone call.
+
+
+** Searching for a job
+
+
+*** The big picture
+
+    A job search is not easy. You need to use multiple channels for
+    your job search, not just one. The channels are as follows.
+
+       - Companies you know :: You have driven past them, know of them,
+         admire them etc. If you know someone in the company, it might
+         be useful for them to refer you rather than submit your resume
+         directly.
+
+       - Companies you don't know :: Do your research
+         (Google/LinkedIn/Indeed etc.). Use location-based
+         searches. This list is much bigger than the companies you know
+         of, because you typically only know of B2C companies.
+
+       - Job boards :: Use more than one.
+
+       - Your connections :: Maintain a healthy list of networking
+         connections whom you've been in touch with. Reach out to them:
+         in person coffee/lunch/dinner is better than voice call is
+         better than email/text.
+
+       - Recruiters :: You should reach out to recruiters, find the
+         ones you are comfortable working with and work with them
+         regularly.
+
+    [[https://www.manager-tools.com/2016/06/search-big-picture-part-1][Podcast]]
+
+
+*** Be open to opportunities
+
+    You can be happy in your current job and still be open to
+    opportunities. Always have the conversation.
+
+    If the job isn't right for you, suggest someone else.
+
+    [[https://www.manager-tools.com/2020/10/open-opportunities][Podcast]]
+
+
+** Interviewing
+
+
+*** Horstman's 3rd law
+
+    "We'll take 90% less ability for 10% more attitude every day of the
+    week." This is an exaggerated claim but it is in the right spirit.
+
+    People are hired for technical reasons and fired for personality
+    reasons. Interviewing is a wasteful process but energy and
+    enthusiasm expressed the right way are crucial.
+
+    Six behaviors to show energy.
+
+    - Smiles :: Your smile must be the first thing the interviewer sees
+      about you. This is the highest value behavior.
+
+    - Handshakes :: Make it energetic. Your webbing between the thumb
+      and forefinger should touch the other person's webbing.
+
+    - Voice volume :: Men should raise their volume slightly while
+      speaking. This allows them to have tonal changes more easily,
+      which in turn communicates energy and enthusiasm.
+
+    - Hand gestures :: These are extremely important as a measure of
+      energy. There is a gesture box (above the waist, below the
+      torso). Gestures inside the box are not useful. You want gestures
+      outside the box with fast and sharp responses.
+
+    - Postures :: Lean forward from the waist. This is a useful
+      gesture/posture. Do this at least twice in 30 min.
+
+    - Laughs :: Having a laugh or two (a self-deprecating moment etc.)
+      will create a relaxing moment.
+
+    The good thing about behaviors is that they can be practised.
+
+    An interview is a sales opportunity. It's not unethical - don't
+    assume that you cannot be authentic while practising this behavior.
+
+
+*** Introduction
+
+    Energy, energy, energy. Pump yourself up in prep!
+
+    Be aware of news about the company, about the local area and
+    national news in general so that you can talk about it if needed.
+
+    Make your handshakes energetic (see guidance above).
+
+
+*** "Tell me about yourself"
+
+    Be able to give a 3-4 minute overview of your career.
+
+    If education was a key part of your life, you should highlight
+    it. Remember that you are selling yourself as a candidate and you
+    want to make the best impression possible.
+
+
+*** Significant accomplishments
+
+    Behavioral interview: Ask about past accomplishments because the
+    past is the best predictor of the future. Don't ask how the
+    candidate will address future problems; they will give you the
+    answer you want to hear.
+
+    This is the single most important section of the interview.
+
+    In prep, make a list of your accomplishments. For each
+    accomplishment, tag it with traits/skills like leadership,
+    problem-solving etc. Then, be aware of all accomplishments under
+    the leadership trait, etc.
+
+    Avoid narrating a chronological sequence of events.
+
+    Make sure you start a short description of your accomplishment with one
+    sentence. Then, elaborate! For instance, "Here's how I achieved it..."
+
+
+*** Your turn to ask questions
+
+    Have 3-5 questions memorized
+
+    Make the questions specific
+
+    Think on your feet and ask questions related to the conversation
+    you just had. Such questions might take the form "Could you please
+    expand on...?"
+
+    Ask questions with broad answers and not specific answers
+
+    Don't ask about the company, the industry and benefits
+
+
+*** Closing
+
+    "Mike, I want an offer and here's why..."
+
+
+*** Follow-up
+
+    Hand-written note if possible. Polite e-mail/phone call every week
+    for up to 15 weeks.
+
+
+*** Compensation
+
+    Do research on your expected salary and state it at the
+    beginning. Don't bring it up again until you have an offer. You may
+    negotiate after you have the offer but be careful! It's often not
+    worth it. You want to maintain good relations with the people who
+    you will be working with later.
+
+
+** First 90 days in a new job
+
+   The theme of [[https://www.manager-tools.com/2012/06/90-day-new-job-plan-overview][the first 90 days]] is to "fit in". It is wrong to change
+   a lot of things, there is already a disruption due to your
+   joining. A new person (you) changes the relationship structure.
+
+   You may start 1-1s in the first 90 days but you may not start giving
+   negative feedback. Crises that require immediate solutions are
+   rare. Don't make changes based on role power because, then, you are
+   only relying on compliance energy and not relationship energy.
+
+   1. Fit in, fit in, fit in. Go slow.
+
+   2. Take notes throughout your meetings.
+
+      Who do you interact with (including your boss)?
+
+      How do they behave?
+      Where do they fit in the DISC profiles?
+      Personal details
+
+      What processes does your company use?
+
+      Who are your [[#internal_customers][internal customers]]?
+
+   3. Think about what your top priority will be but don't roll
+      it out yet. Do some cost-benefit analysis. You should only have
+      1-2 priorities.
+
+      Your top priority must be something that your boss cares about.
+
+   4. Establish some measurement baselines so that you can measure
+      improvements.  Otherwise, you do not know that the changes you
+      are implementing are actually improving things.
+
+   5. At the end of 90 days, make one change at a time, not many
+      changes together. Remember changes need to be [[#pre_wire][pre-wired]].
+
+
+*** The boss                                                           :Boss:
+    :PROPERTIES:
+    :CUSTOM_ID: Boss_initial
+    :END:
+
+    1. Peers
+
+       Learn all your boss' peers' names. Look at the org chart. Work
+       with the admin.
+
+    2. Preferences
+
+       - Is your boss generally a reader or a listener?
+
+       - Early morning meetings or late stayer?
+
+       - Well-thought out plan or fly by the seat of the pants?
+
+       - Want you to make decisions or want to be aware of decisions?
+
+       Make notes from joint meetings on insight on these preferences.
+
+    3. Strengths and weaknesses
+
+       - If the boss is abrasive, smooth things out afterwards.
+
+       - Become a safety net for him/her, so that you smooth over his/her
+         vulnerabilities.
+
+       It's not good to make your boss look bad. It's good to bail your
+       boss out when it is needed. You are tainted by any inadequacies
+       of your boss.
+
+       Make notes from joint meetings on insight on these strengths and
+       weaknesses.
+
+    4. [Bonus] DISC profile
+
+       Do a DISC profile of your boss, using their communications.
+
+
+*** Relationship building
+    :PROPERTIES:
+    :CUSTOM_ID: Relationships
+    :END:
+
+    Building relationships is one of the most important things you need
+    to do.
+
+    First step, ask. Ask what people do, ask about processes
+    etc. Asking questions is not a sign of weakness.
+
+    Make them gentle open-ended questions, not questions intended to be
+    transactional information-gathering. e.g. How long have you worked
+    here? Where do you live? Can you tell me how what you do relates to
+    what Jill does? Who's the expert on X?
+
+    It's OK to ask personal questions. Ask people's family members'
+    names. Make sure you write down the names and birth years. It's not
+    rude. On the contrary, not asking about a person's family after
+    knowing them on a sustained professional basis is rude.
+
+    This is particularly important for the people/services you will need
+    e.g. security, admin, catering, etc. A list from your previous job
+    will help you. The best statement you can make is "I don't need
+    anything right now; I just wanted to say hello".
+
+
+*** Setting priorities
+
+   Begin to think about what your top priority will be but don't roll
+   it out yet. Do some cost-benefit analysis.
+
+   You should only have 1 or a maximum of 2 priorities.
+
+   Your top priority must be something that your boss cares about.
+
+   Make sure you understand what your "unofficial" job description
+   is. If you come in to a job that already has some priorities, don't
+   fight it. You have limited political capital in the beginning; you
+   shouldn't waste it on this.
+
+   You should define metrics against which you are compared.
+
+
+* Career
+
+
+** Mentoring
+
+   [[https://www.manager-tools.com/2006/06/basics-mentoring-part-1-2][Podcast link]]
+
+   The mentor-mentee relationship is a 2-person relation. When
+   Corporate HR gets involved, the value can be diluted. It's better
+   for you to manage that relationship yourself.
+
+   Later in your life, you may want a personal board of directors.
+
+   - Choose someone whom you admire who will be helpful in achieving
+     your goals. Your boss cannot be your mentor. In a big company, you
+     can find a mentor within.
+
+     Decide what your goals are, before you approach a mentor.
+
+   - Decide how long the relation will last. It shouldn't last any more
+     than 3 years. It shouldn't be for a short period of the order of
+     weeks. It shouldn't be for specific challenges you face right now,
+     such as getting a promotion etc.
+
+   - Make a specific ask to someone to be your mentor. Specify the time
+     commitment. Nominally, this may be quarterly in-person meetings
+     with periodic phone/email conversations. You have to trust your
+     mentor and open up to feedback. You should be ready to share
+     details with them that you would not share with your boss, both on
+     the professional and personal level.
+
+     You are responsible for the operational part e.g. scheduling
+     meetings, sending information for pre-reads, rescheduling as
+     necessary etc.
+
+   - For the first meeting, have a resume, performance evaluations,
+     key projects etc. Set an agenda. Mix professional and personal
+     e.g. a one hour meeting in the office on the professional topics
+     followed by a lunch outside to get to know each other personally:
+     family, life goals etc.
+
+   - Don't try to educate your mentor
+     on the feedback model etc., just take feedback as they give
+     you. Listen to the feedback, take notes, make changes.
+
+     Ask specific questions so that you are respectful of their
+     time. Make sure you close the loop on guidance they have given
+     you. e.g. "Help me learn from what just happened".
+
+     Hand-written thank-you notes are the gold standard of saying
+     thanks.
+
+
+** Planning for layoffs
+
+   [[https://www.manager-tools.com/2007/11/getting-laid-off-finances-rule][Finances rule podcast]]
+
+   Layoffs and firing are a fact of corporate life in every industry
+   and at every level. Getting fired can be a liberating experience; you just go find
+   another job. However, you need to prepare in advance.
+
+   Cardinal rule: get 6 months of liquidity in your personal finances now! You need to
+   be prepared for a period of not finding the next job. That way, you
+   remove the stress of worrying about cash flow and can focus on the
+   job search.
+
+
+* Working with your manager
+
+
+** Managing your boss
+
+   See also [[#Boss_initial][the first few days with your boss]]
+
+   This is really about having a good relationship with your boss as
+   opposed to managing them. There are 5 topics you should be thinking
+   about.
+
+   - Goals :: You should understand all of them and not just the
+     ones that pertain to you.
+
+     Question to ask: What are your goals e.g. revenue, cost,
+     responsibilities? Always start with the financials.
+
+     Ensure that you have a quarterly performance review with your
+     boss.
+
+   - Communication style :: Are they a leader or a listener? Pace
+     of speaking, excited voice or not, gestures etc.
+
+   - Time management :: Try to stick within the time
+     limit you have for your 1-1. Be aware if there is something else
+     right after your 1-1 that the boss needs to prepare for and be
+     prepared to give up some of your 1-1 time for that. Within the
+     1-1, use only your half of the time. Then, let them take the
+     remaining time or give them the time back.
+
+     Question to ask: What, when, where are your regular meetings?
+
+     You need to match your time management to your boss' methods: for
+     instance, if they prefer to drop in on you spontaneously rather
+     than having arranged meetings, then you'll need to adjust to that.
+
+   - Working style :: Question to ask: What do they delegate and
+     what decisions do they want to be involved in?
+
+   - Relationships :: Who are their best relationships with and who not.
+
+
+** Helping your manager decide
+
+   For big decisions, use the SOCCR model. For smaller decisions, make
+   sure you understand your manager's DISC profile first. Some people
+   prefer having a lot of information because they don't want to rule
+   out options too quickly. Some people make decisions very fast.
+
+   Your job is to present all the data and the consequences of not
+   making a decision. After that, you should learn to be OK if the
+   manager still doesn't make a decision.
+
+
+* Executive
+
+
+** How to structure an organization
+
+   Don't start with people. The names in the boxes should be the last
+   step. The purpose of the organization is found outside the
+   organization.
+
+   The rules are as follows.
+   1. Ask what results are expected of the organization
+   2. Make it as small as possible
+   3. Only one person in a box
+
+   The steps are as follows.
+   1. Draw out the org with boxes below it. Calculate a rough
+      cumulative cost and make sure it is within budget.
+   2. Decide who goes in the top box. Then, iterate all the boxes
+      below based on that person's strengths and weaknesses.
+
+
+** Leader's intent
+
+   [[https://www.manager-tools.com/2015/08/leaders-intent-part-1-hall-fame-guidance][Link to podcast]]
+
+   Communicate less about the how and more about the why. This is the
+   only way to get growth out of your team.
+
+   Communicate your plans and why. For instance, if you are looking for
+   cost-cutting, communicate at a high-level why costs need to be cut
+   and roughly how much. You want to stay out of the weeds in terms of
+   details and communicate only the intent.
+
+
+*** Eisenhower: Plans are nothing; planning is everything.           :quotes:
+
+
+*** Manager tools: Good judgement comes from experience, experience comes from bad judgement. :quotes:
+
+
+** Executive waypoint
+
+   Have conversations and prepare notes from manager, stakeholders,
+   loved ones, customers: ask them what your goals should be, ask them
+   what your blind spots are.
+
+   Then, reflect on this: Who do you want to be? You can absolutely
+   change any of your behaviors. You can make conscious choices to
+   change.
+
+   Use the following 4 growth perspectives:
+   - Personal/family
+   - Company/industry
+   - Organizational
+   - Professional/career
+
+   Based on these, write down "I will..." kind of statements. There can
+   be 3-5 of these.
+
+   Use a state of isolation (a state in which your mind is isolated
+   from the output of other people's minds) to think through this.
+
+   At the end of the day, determine the set of insights/actions/initiatives
+   that you are going ahead with.
+
+   An insight should be actionable. For instance:
+   "You need to build a better relation with your top customer"
+   ->
+   "I will build a better relation with my top customer"
+
+   Org charts and resulting organizations are a good source for
+   actionable insights. So are succession plans.
+
+   Connect with your DISC profile so that actions stretch you on the
+   DISC profile.
+
+   You should end up with no more than 3 goals.
+
+   Important next step: Plan out a set of tasks for each of the 3
+   goals.
+
+
+** Purpose of the executive
+   :PROPERTIES:
+   :CUSTOM_ID: purpose_focus_horizon
+   :END:
+
+   An executive is generally defined by three characteristics.
+
+   - Purpose ::
+     The executive exists only to serve the purpose of the entire
+     organization, not to serve one's own purposes or one's own
+     sub-organization's purposes.
+
+   - Focus ::
+     The executive must shift their focus from inside the organization
+     to outside the organization. The results of an organization are
+     generally found outside it. Costs are internal to the
+     organization, including yourself.
+
+     Executives must give up on internal politics etc. and focus on
+     external networks, connections and knowledge-seeking.
+
+   - Future ::
+     A manager becoming an executive must not just capture results but
+     must also invest the proceeds of those results in the
+     future. Thus, by definition, executives must have a longer time
+     horizon in their thinking.
+
+   A CEO should not be the only executive in the company. That's
+   unhealthy for large organizations.
+
+   A typical mistake that executives make is doing more of the same
+   thing that they have been doing on getting promoted. You have to
+   make a phase transition in your thinking i.e. move to a different
+   S-curve.
+
+
+** Executive S-curve and the box
+
+   As a manager getting promoted to an executive, you are moving from
+   one S-curve to another.
+
+   You now have certain freedoms and certain
+   responsibilities. Try to constrain yourself on the freedoms/role
+   powers that you have. Focus instead on the responsibilities. Your
+   responsibilities are towards the entire organization, even if it
+   means at the loss of your own sub-organization (see [[#purpose_focus_horizon][Purpose]]). You
+   have to give up on building your fiefdoms and focus on the greater
+   good of the organization.
+
+
+** The hallmark of an executive
+
+   The number one hallmark is the discipline to determine what needs
+   to be done in the organization and then the discipline to do it.
+
+   The classic assumption is that executives know more about business,
+   strategy, finance etc. Instead, discipline is the one quality that
+   is dispositive. Think of the scene from "Men In Black": You put on a
+   black suit and it's the only suit you'll ever wear.
+
+
+** Ditch the ladder
+
+   Junior executives think there is a career ladder but there isn't.
+
+   - Ditch the ladder :: Ladders have rungs equally spaced and, if you
+     slip, you'll just move to the lower rung. None of this is true of
+     a career. You do not need to aspire to reach the top rung. Being
+     the CEO is a tough job; it's not for everyone. Ladders exist but
+     they do not go all the way up to the top.
+
+   - Embrace the matrix :: At the top, it's a matrix, not a
+     ladder. You may move laterally multiple times. In this domain,
+     things are non-linear and you do not move straight up.
+
+   - Results and relationships :: As a manager, your goals are results
+     and retention. You might get away because you are very good at
+     what you do. However, as an executive, [[#relationships][great relationships]] are the only
+     way you will get good results. Executive results are still critical but
+     they are mostly achieved through relationships. Executive
+     relations are not just among peers and certainly not with just
+     your boss. They are up, down and broadly sideways
+     and even outside your company (donors, board of directors,
+     investors, research universities etc.).
+
+   - Open to opportunities :: Never be stuck in the philosophy of
+     "This is the only job I want to do". When an acquaintance
+     mentions an opportunity and ask if you know someone, they are
+     actually asking if you are interested. Take recruiter calls. You
+     are not winning loyalty points by saying you are OK in your
+     current job. The advantage of being in an "open to opportunities"
+     is that you can have several informal conversations without it
+     being an actual interview.
+
+   - Who should be the next...? :: You would only be asked this
+     question if you were being considered for the position. You
+     should not push too hard but you should make your case. If you
+     are the number 2 choice from many people (their #1 choice will
+     always be themselves), you'll get the job.
+
+
+* DISC profile
+  :PROPERTIES:
+  :CUSTOM_ID: DISC_profile
+  :END:
+
+  [[file:Screenshot 2022-09-17 174158.jpg][DISC quadrants]]
+
+  [[https://drive.google.com/file/d/11EE5LYTqOXHLssYnScXwgrpfcRZFVyQ3/view?usp%3Dsharing][My DISC profile - high C]]
+
+  DISC elaborates on "how you behave when you're not thinking about
+  how you behave". Note that you can operate in any of the quadrants
+  if you practise and you can change where you are to adapt to a
+  situation.
+
+  Dominant, Influencing, Supportive, Conscientious (DISC)
+
+  High Ds tend to be leaders, brash. Feedback to them should be about
+  how others will value them less as leaders.
+
+  High Is tend to be eager to please and influence. Feedback should be
+  about how other people may choose not to work in a team with them.
+
+  High Ss tend to be team-oriented. Feedback should be about how their
+  behavior makes the team less successful.
+
+  High Cs tend to be diligent and process-driven. Feedback should be
+  about how their behaviors makes them less effective.
+
+
+* Links and other logistics
+
+  [[https://roadmap.manager-tools.com/home][Roadmap site]]
+
+  [[https://www.manager-tools.com/map-of-the-universe][Map of the podcast universe]]
+
+
+** TODO Listen to the next Executive tools [[https://www.manager-tools.com/all-podcasts][podcast]]
+   SCHEDULED: <2022-11-12 Sat 16:00 +1w>
+   :PROPERTIES:
+   :LAST_REPEAT: [2022-11-05 Sat 17:01]
+   :END:
+
+
+   - State "DONE"       from "TODO"       [2022-11-05 Sat 17:01]
+   - State "DONE"       from "TODO"       [2022-10-30 Sun 19:11]
+   - State "DONE"       from "TODO"       [2022-10-23 Sun 12:41]
+   - State "DONE"       from "TODO"       [2022-10-15 Sat 14:20]
+   - State "DONE"       from "TODO"       [2022-10-08 Sat 15:08]
+   - State "DONE"       from "TODO"       [2022-10-02 Sun 17:01]
+   - State "DONE"       from "TODO"       [2022-09-24 Sat 08:35]
+   - State "DONE"       from "TODO"       [2022-09-17 Sat 16:31]
+   - State "DONE"       from "TODO"       [2022-09-10 Sat 15:43]
+   - State "DONE"       from "TODO"       [2022-09-10 Sat 11:43]
+   - State "DONE"       from "TODO"       [2022-08-27 Sat 11:32]
+   - State "DONE"       from "TODO"       [2022-08-20 Sat 08:36]
+   - State "DONE"       from "TODO"       [2022-08-15 Mon 20:40]
+   - State "DONE"       from "TODO"       [2022-08-06 Sat 19:19]
+   - State "DONE"       from "TODO"       [2022-07-31 Sun 09:55]
+   - State "DONE"       from "TODO"       [2022-07-24 Sun 20:50]
+   - State "DONE"       from "TODO"       [2022-07-18 Mon 07:55]
+   - State "DONE"       from "TODO"       [2022-07-15 Fri 16:09]
+   - State "DONE"       from "TODO"       [2022-07-05 Tue 19:04]
+   - State "DONE"       from "TODO"       [2022-06-26 Sun 15:51]
+   - State "DONE"       from "TODO"       [2022-06-26 Sun 15:50]
+   - State "DONE"       from "TODO"       [2022-06-12 Sun 17:56]
+   - State "DONE"       from "TODO"       [2022-06-06 Mon 12:19]
+   - State "DONE"       from "TODO"       [2022-05-28 Sat 19:19]
+   - State "DONE"       from "TODO"       [2022-05-22 Sun 15:29]
+   - State "DONE"       from "TODO"       [2022-05-15 Sun 18:24]
+   - State "DONE"       from "TODO"       [2022-05-09 Mon 16:49]
+   - State "DONE"       from "TODO"       [2022-05-01 Sun 15:28]
+   - State "DONE"       from "TODO"       [2022-04-25 Mon 11:36]
+   - State "DONE"       from "TODO"       [2022-04-17 Sun 11:35]
+   - State "DONE"       from "TODO"       [2022-04-10 Sun 11:20]